--- conflicted
+++ resolved
@@ -527,11 +527,8 @@
 - [go-geoindex](https://github.com/hailocab/go-geoindex) - In-memory geo index.
 - [go-mcache](https://github.com/OrlovEvgeny/go-mcache) - Fast in-memory key:value store/cache library. Pointer caches.
 - [go-rquad](https://github.com/aurelien-rainone/go-rquad) - Region quadtrees with efficient point location and neighbour finding.
-<<<<<<< HEAD
+- [go-tuple](https://github.com/barweiss/go-tuple) - Generic tuple implementation for Go 1.18+.
 - [go18ds](https://github.com/daichi-m/go18ds) - Go Data Structures using Go 1.18 generics.
-=======
-- [go-tuple](https://github.com/barweiss/go-tuple) - Generic tuple implementation for Go 1.18+.
->>>>>>> 20a6884e
 - [gocache](https://github.com/eko/gocache) - A complete Go cache library with mutiple stores (memory, memcache, redis, ...), chainable, loadable, metrics cache and more.
 - [goconcurrentqueue](https://github.com/enriquebris/goconcurrentqueue) - Concurrent FIFO queue.
 - [gods](https://github.com/emirpasic/gods) - Go Data Structures. Containers, Sets, Lists, Stacks, Maps, BidiMaps, Trees, HashSet etc.
@@ -582,7 +579,7 @@
 
 - [badger](https://github.com/dgraph-io/badger) - Fast key-value store in Go.
 - [bbolt](https://github.com/etcd-io/bbolt) - An embedded key/value database for Go.
-- [bcache](https://github.com/iwanbk/bcache) - Eventually consistent distributed in-memory  cache Go library.
+- [bcache](https://github.com/iwanbk/bcache) - Eventually consistent distributed in-memory cache Go library.
 - [BigCache](https://github.com/allegro/bigcache) - Efficient key/value cache for gigabytes of data.
 - [Bitcask](https://git.mills.io/prologic/bitcask) - Bitcask is an embeddable, persistent and fast key-value (KV) database written in pure Go with predictable read/write performance, low latency and high throughput thanks to the bitcask on-disk layout (LSM+WAL).
 - [buntdb](https://github.com/tidwall/buntdb) - Fast, embeddable, in-memory key/value database for Go with custom indexing and spatial support.
@@ -615,11 +612,11 @@
 - [lotusdb](https://github.com/flower-corp/lotusdb) - Fast k/v database compatible with lsm and b+tree.
 - [Milvus](https://github.com/milvus-io/milvus) - Milvus is a vector database for embedding management, analytics and search.
 - [moss](https://github.com/couchbase/moss) - Moss is a simple LSM key-value storage engine written in 100% Go.
-- [nutsdb](https://github.com/xujiajun/nutsdb) - Nutsdb is a simple, fast, embeddable, persistent key/value store written in pure Go. It supports fully serializable transactions and many data structures such as  list, set, sorted set.
+- [nutsdb](https://github.com/xujiajun/nutsdb) - Nutsdb is a simple, fast, embeddable, persistent key/value store written in pure Go. It supports fully serializable transactions and many data structures such as list, set, sorted set.
 - [piladb](https://github.com/fern4lvarez/piladb) - Lightweight RESTful database engine based on stack data structures.
 - [pogreb](https://github.com/akrylysov/pogreb) - Embedded key-value store for read-heavy workloads.
 - [prometheus](https://github.com/prometheus/prometheus) - Monitoring system and time series database.
-- [pudge](https://github.com/recoilme/pudge) - Fast and simple  key/value store written using Go's standard library.
+- [pudge](https://github.com/recoilme/pudge) - Fast and simple key/value store written using Go's standard library.
 - [rosedb](https://github.com/roseduan/rosedb) - An embedded k-v database based on LSM+WAL, supports string, list, hash, set, zset.
 - [rqlite](https://github.com/rqlite/rqlite) - The lightweight, distributed, relational database built on SQLite.
 - [Scribble](https://github.com/nanobox-io/golang-scribble) - Tiny flat file JSON store.
@@ -627,7 +624,7 @@
 - [tidb](https://github.com/pingcap/tidb) - TiDB is a distributed SQL database. Inspired by the design of Google F1.
 - [tiedot](https://github.com/HouzuoGuo/tiedot) - Your NoSQL database powered by Golang.
 - [ttlcache](https://github.com/cheshir/ttlcache) - In-memory key value storage with TTL for each record.
-- [unitdb](https://github.com/unit-io/unitdb) - Fast timeseries database for IoT, realtime messaging  applications. Access unitdb with pubsub over tcp or websocket using github.com/unit-io/unitd application.
+- [unitdb](https://github.com/unit-io/unitdb) - Fast timeseries database for IoT, realtime messaging applications. Access unitdb with pubsub over tcp or websocket using github.com/unit-io/unitd application.
 - [Vasto](https://github.com/chrislusf/vasto) - A distributed high-performance key-value store. On Disk. Eventual consistent. HA. Able to grow or shrink without service interruption.
 - [VictoriaMetrics](https://github.com/VictoriaMetrics/VictoriaMetrics) - fast, resource-effective and scalable open source time series database. May be used as long-term remote storage for Prometheus. Supports PromQL.
 
@@ -706,6 +703,7 @@
 _Libraries for connecting and operating databases._
 
 - Relational Databases
+
   - [avatica](https://github.com/apache/calcite-avatica-go) - Apache Avatica/Phoenix SQL driver for database/sql.
   - [bgc](https://github.com/viant/bgc) - Datastore Connectivity for BigQuery for go.
   - [firebirdsql](https://github.com/nakagami/firebirdsql) - Firebird RDBMS SQL driver for Go.
@@ -723,6 +721,7 @@
   - [sqlhooks](https://github.com/qustavo/sqlhooks) - Attach hooks to any database/sql driver.
 
 - NoSQL Databases
+
   - [aerospike-client-go](https://github.com/aerospike/aerospike-client-go) - Aerospike client in Go language.
   - [arangolite](https://github.com/solher/arangolite) - Lightweight golang driver for ArangoDB.
   - [asc](https://github.com/viant/asc) - Datastore Connectivity for Aerospike for go.
@@ -752,6 +751,7 @@
   - [xredis](https://github.com/shomali11/xredis) - Typesafe, customizable, clean & easy to use Redis client.
 
 - Search and Analytic Databases.
+
   - [bleve](https://github.com/blevesearch/bleve) - Modern text indexing library for go.
   - [elastic](https://github.com/olivere/elastic) - Elasticsearch client for Go.
   - [elasticsql](https://github.com/cch123/elasticsql) - Convert sql to elasticsearch dsl in Go.
@@ -961,7 +961,7 @@
 - [pathtype](https://github.com/jonchun/pathtype) - Treat paths as their own type instead of using strings.
 - [pdfcpu](https://github.com/pdfcpu/pdfcpu) - PDF processor.
 - [skywalker](https://github.com/dixonwille/skywalker) - Package to allow one to concurrently go through a filesystem with ease.
-- [stl](https://gitlab.com/russoj88/stl) - Modules to read and write STL (stereolithography) files.  Concurrent algorithm for reading.
+- [stl](https://gitlab.com/russoj88/stl) - Modules to read and write STL (stereolithography) files. Concurrent algorithm for reading.
 - [tarfs](https://github.com/posener/tarfs) - Implementation of the [`FileSystem` interface](https://godoc.org/github.com/kr/fs#FileSystem) for tar files.
 - [todotxt](https://github.com/1set/todotxt) - Go library for Gina Trapani's [_todo.txt_](http://todotxt.org/) files, supports parsing and manipulating of task lists in the [_todo.txt_ format](https://github.com/todotxt/todo.txt).
 - [vfs](https://github.com/C2FO/vfs) - A pluggable, extensible, and opinionated set of filesystem functionality for Go across a number of filesystem types such as os, S3, and GCS.
@@ -1375,7 +1375,7 @@
 - [rollingwriter](https://github.com/arthurkiller/rollingWriter) - RollingWriter is an auto-rotate `io.Writer` implementation with multi policies to provide log file rotation.
 - [seelog](https://github.com/cihub/seelog) - Logging functionality with flexible dispatching, filtering, and formatting.
 - [spew](https://github.com/davecgh/go-spew) - Implements a deep pretty printer for Go data structures to aid in debugging.
-- [sqldb-logger](https://github.com/simukti/sqldb-logger) - A logger for Go SQL database driver without modify existing *sql.DB stdlib usage.
+- [sqldb-logger](https://github.com/simukti/sqldb-logger) - A logger for Go SQL database driver without modify existing \*sql.DB stdlib usage.
 - [stdlog](https://github.com/alexcesaro/log) - Stdlog is an object-oriented library providing leveled logging. It is very useful for cron jobs.
 - [structy/log](https://github.com/structy/log) - A simple to use log system, minimalist but with features for debugging and differentiation of messages.
 - [tail](https://github.com/hpcloud/tail) - Go package striving to emulate the features of the BSD tail program.
@@ -1672,7 +1672,7 @@
 - [MMSEGO](https://github.com/awsong/MMSEGO) - This is a GO implementation of [MMSEG](http://technology.chtsai.org/mmseg/) which a Chinese word splitting algorithm.
 - [prose](https://github.com/jdkato/prose) - Library for text processing that supports tokenization, part-of-speech tagging, named-entity extraction, and more. English only.
 - [segment](https://github.com/blevesearch/segment) - Go library for performing Unicode Text Segmentation as described in [Unicode Standard Annex #29](https://www.unicode.org/reports/tr29/)
-- [sentences](https://github.com/neurosnap/sentences) - Sentence tokenizer:  converts text into a list of sentences.
+- [sentences](https://github.com/neurosnap/sentences) - Sentence tokenizer: converts text into a list of sentences.
 - [shamoji](https://github.com/osamingo/shamoji) - The shamoji is word filtering package written in Go.
 - [stemmer](https://github.com/dchest/stemmer) - Stemmer packages for Go programming language. Includes English and German stemmers.
 - [textcat](https://github.com/pebbe/textcat) - Go package for n-gram based text categorization, with support for utf-8 and raw text.
@@ -1980,7 +1980,7 @@
 - [nacl](https://github.com/kevinburke/nacl) - Go implementation of the NaCL set of API's.
 - [optimus-go](https://github.com/pjebs/optimus-go) - ID hashing and Obfuscation using Knuth's Algorithm.
 - [passlib](https://github.com/hlandau/passlib) - Futureproof password hashing library.
-- [secret](https://github.com/rsjethani/secret) - Prevent your secrets from leaking into logs, std* etc.
+- [secret](https://github.com/rsjethani/secret) - Prevent your secrets from leaking into logs, std\* etc.
 - [secure](https://github.com/unrolled/secure) - HTTP middleware for Go that facilitates some quick security wins.
 - [secureio](https://github.com/xaionaro-go/secureio) - An keyexchanging+authenticating+encrypting wrapper and multiplexer for `io.ReadWriteCloser` based on XChaCha20-poly1305, ECDH and ED25519.
 - [simple-scrypt](https://github.com/elithrar/simple-scrypt) - Scrypt package with a simple, obvious API and automatic cost calibration built-in.
@@ -2091,6 +2091,7 @@
 _Libraries for testing codebases and generating test data._
 
 - Testing Frameworks
+
   - [apitest](https://apitest.dev) - Simple and extensible behavioural testing library for REST based services or HTTP handlers that supports mocking external http calls and rendering of sequence diagrams.
   - [assert](https://github.com/go-playground/assert) - Basic Assertion Library used along side native go testing, with building blocks for custom assertions.
   - [badio](https://github.com/cavaliercoder/badio) - Extensions to Go's `testing/iotest` package.
@@ -2151,6 +2152,7 @@
   - [wstest](https://github.com/posener/wstest) - Websocket client for unit-testing a websocket http.Handler.
 
 - Mock
+
   - [counterfeiter](https://github.com/maxbrunsfeld/counterfeiter) - Tool for generating self-contained mock objects.
   - [genmock](https://gitlab.com/so_literate/genmock) - Go mocking system with code generator for building calls of the interface methods.
   - [go-localstack](https://github.com/elgohr/go-localstack) - Tool for using localstack in AWS testing.
@@ -2168,11 +2170,13 @@
   - [timex](https://github.com/cabify/timex) - A test-friendly replacement for the native `time` package.
 
 - Fuzzing and delta-debugging/reducing/shrinking.
+
   - [go-fuzz](https://github.com/dvyukov/go-fuzz) - Randomized testing system.
   - [gofuzz](https://github.com/google/gofuzz) - Library for populating go objects with random values.
   - [Tavor](https://github.com/zimmski/tavor) - Generic fuzzing and delta-debugging framework.
 
 - Selenium and browser control tools.
+
   - [cdp](https://github.com/mafredri/cdp) - Type-safe bindings for the Chrome Debugging Protocol that can be used with browsers or other debug targets that implement it.
   - [chromedp](https://github.com/knq/chromedp) - a way to drive/test Chrome, Safari, Edge, Android Webviews, and other browsers supporting the Chrome Debugging Protocol.
   - [ggr](https://github.com/aerokube/ggr) - a lightweight server that routes and proxies Selenium WebDriver requests to multiple Selenium hubs.
@@ -2485,7 +2489,7 @@
 - [minquery](https://github.com/icza/minquery) - MongoDB / mgo.v2 query that supports efficient pagination (cursors to continue listing documents where we left off).
 - [moldova](https://github.com/StabbyCutyou/moldova) - Utility for generating random data based on an input template.
 - [mole](https://github.com/davrodpin/mole) - cli app to easily create ssh tunnels.
-- [mongo-go-pagination](https://github.com/gobeam/mongo-go-pagination) - Mongodb Pagination for official mongodb/mongo-go-driver package which supports  both normal queries and Aggregation pipelines.
+- [mongo-go-pagination](https://github.com/gobeam/mongo-go-pagination) - Mongodb Pagination for official mongodb/mongo-go-driver package which supports both normal queries and Aggregation pipelines.
 - [mssqlx](https://github.com/linxGnu/mssqlx) - Database client library, proxy for any master slave, master master structures. Lightweight and auto balancing in mind.
 - [multitick](https://github.com/VividCortex/multitick) - Multiplexor for aligned tickers.
 - [myhttp](https://github.com/inancgumus/myhttp) - Simple API to make HTTP GET requests with timeout support.
@@ -3194,7 +3198,7 @@
 - [Utah Go User Group](https://www.meetup.com/utahgophers/)
 - [Women Who Go - San Francisco, CA](https://www.meetup.com/Women-Who-Go/)
 
-*Add the group of your city/country here (send **PR**)*
+_Add the group of your city/country here (send **PR**)_
 
 **[⬆ back to top](#contents)**
 
@@ -3261,7 +3265,7 @@
 - [Gophercises](https://gophercises.com/) - Free coding exercises for budding gophers.
 - [gowalker.org](https://gowalker.org) - Go Project API documentation.
 - [json2go](https://m-zajac.github.io/json2go) - Advanced JSON to Go struct conversion - online tool.
-- [justforfunc](https://www.youtube.com/c/justforfunc) - Youtube channel dedicated to Go programming language tips and tricks, hosted by  Francesc Campoy [@francesc](https://twitter.com/francesc).
+- [justforfunc](https://www.youtube.com/c/justforfunc) - Youtube channel dedicated to Go programming language tips and tricks, hosted by Francesc Campoy [@francesc](https://twitter.com/francesc).
 - [Learn Go Programming](https://blog.learngoprogramming.com) - Learn Go concepts with illustrations.
 - [Lille Gophers](https://lille-gophers.loscrackitos.codes/) - Golang talks community in Lille, France ([@LilleGophers](https://twitter.com/LilleGophers)).
 - [Made with Golang](https://madewithgolang.com/?ref=awesome-go)
