--- conflicted
+++ resolved
@@ -2879,11 +2879,8 @@
 * [nes](https://github.com/fogleman/nes) - Nintendo Entertainment System (NES) emulator written in Go.
 * [Orbit](https://github.com/gulien/orbit) - A simple tool for running commands and generating files from templates.
 * [peg](https://github.com/pointlander/peg) - Peg, Parsing Expression Grammar, is an implementation of a Packrat parser generator.
-<<<<<<< HEAD
 * [Plik](https://github.com/root-gg/plik) - Plik is a temporary file upload system (Wetransfer like) in Go.
-=======
 * [protoncheck](https://github.com/servusdei2018/protoncheck) - ProtonMail module for waybar/polybar/yabar/i3blocks.
->>>>>>> 5f9f0b46
 * [restic](https://github.com/restic/restic) - De-duplicating backup program.
 * [scc](https://github.com/boyter/scc) - Sloc Cloc and Code, a very fast accurate code counter with complexity calculations and COCOMO estimates.
 * [Seaweed File System](https://github.com/chrislusf/seaweedfs) - Fast, Simple and Scalable Distributed File System with O(1) disk seek.
