# Awesome Go

A curated list of awesome Go frameworks, libraries and software. Inspired by [awesome-python](https://github.com/vinta/awesome-python).

### Contributing

Please take a quick gander at the [contribution guidelines](https://github.com/avelino/awesome-go/blob/master/CONTRIBUTING.md) first. Thanks to all [contributors](https://github.com/avelino/awesome-go/graphs/contributors); you rock!

### Contents

- [Awesome Go](#awesome-go)
    - [Web Frameworks](#web-frameworks)
        - [Middlewares](#middlewares)
    - [Template Engines](#template-engines)
    - [Forms](#forms)
    - [Authentication & OAuth](#authentication--oauth)
    - [Database](#database)
    - [Database Drivers](#database-drivers)
    - [Email](#email)
    - [Messaging](#messaging)
    - [ORM](#orm)
    - [Imagery](#imagery)
    - [Text Processing](#text-processing)
    - [Natural Language Processing](#natural-language-processing)
    - [Science and Data Analysis](#science-and-data-analysis)
    - [Machine Learning](#machine-learning)
    - [Testing](#testing)
    - [Audio](#audio)
    - [Video](#video)
    - [Date & Time](#date--time)
    - [Game Development](#game-development)
    - [GUI](#gui)
    - [OpenGL](#opengl)
    - [Third-party APIs](#third-party-apis)
    - [Package Management](#package-management)
    - [Utilities](#utilities)
    - [Logging](#logging)
    - [Code generation & ‘generics’](#code-generation--generics)
    - [Embeddable Scripting Languages](#embeddable-scripting-languages)
- [Go Tools](#go-tools)
    - [Code Analysis and Linter](#code-analysis)
    - [Development Tools](#development-tools)
    - [Editor Plugins](#editor-plugins)
    - [Software](#software)
- [Resources](#resources)
    - [Websites](#websites)
    - [(e)Books](#ebooks)

## Web Frameworks

*Full stack web frameworks.*

* [Beego](https://github.com/astaxie/beego) - beego is an open-source, high-performance web framework for the Go programming language.
* [Gin](https://github.com/gin-gonic/gin) - Gin is a web framework written in Go! It features a martini-like API with much better performance, up to 40 times faster. If you need performance and good productivity.
* [gocraft/web](https://github.com/gocraft/web) - A mux and middleware package in Go.
* [Goji](https://github.com/zenazn/goji) - Goji is a minimalistic web framework for Golang that's high in antioxidants.
* [Gorilla](https://github.com/gorilla/) - Gorilla is a web toolkit for the Go programming language.
* [httprouter](https://github.com/julienschmidt/httprouter) - A high performance router. Use this and the standard http handlers to form a very high performance web framework.
* [mango](https://github.com/paulbellamy/mango) - Mango is a modular web-application framework for Go, inspired by Rack, and PEP333.
* [Martini](https://github.com/go-martini/martini) - Martini is a powerful package for quickly writing modular web applications/services in Golang.
* [pat](https://github.com/bmizerany/pat) - Sinatra style pattern muxer for Go’s net/http library, by the author of Sinatra.
* [Revel](https://github.com/revel/revel) - A high-productivity web framework for the Go language.
* [tigertonic](https://github.com/rcrowley/go-tigertonic) - A Go framework for building JSON web services inspired by Dropwizard
* [traffic](https://github.com/pilu/traffic) - Sinatra inspired regexp/pattern mux and web framework for Go.
* [web.go](https://github.com/hoisie/web) - A simple framework to write webapps in Go.


### Middlewares

* [alice](https://github.com/justinas/alice) - Painless middleware chaining for Go.
* [muxchain](https://github.com/stephens2424/muxchain) - Lightweight middleware for net/http.
* [negroni](https://github.com/codegangsta/negroni) - Idiomatic HTTP Middleware for Golang.
* [render](https://github.com/unrolled/render) - Go package for easily rendering JSON, XML, and HTML template responses.


## Template Engines

*Libraries and tools for templating and lexing.*

* [amber](https://github.com/eknkc/amber) - Amber is an elegant templating engine for Go Programming Language It is inspired from HAML and Jade.
* [gold](https://github.com/yosssi/gold) - Gold is a template engine for Go. This simplifies HTML coding in Go web application development. This is influenced by Slim and Jade.
* [kasia.go](https://github.com/ziutek/kasia.go) - Templating system for HTML and other text documents - go implementation.
* [mustache](https://github.com/hoisie/mustache) - A Go implementation of the Mustache template language.
* [pongo2](https://github.com/flosch/pongo2) - A Django-like template-engine for Go.
* [Razor](https://github.com/sipin/gorazor) - Razor view engine for Golang.
* [Soy](https://github.com/robfig/soy) - Closure templates (aka Soy templates) for Go, following the [official spec](https://developers.google.com/closure/templates/)


## Forms

*Libraries for working with forms.*

* [binding](https://github.com/mholt/binding) - Binds form and JSON data from net/http Request to struct.
* [nosurf](https://github.com/justinas/nosurf) - A CSRF protection middleware for Go.


## Authentication & OAuth

*Libraries for implementing authentications schemes.*

* [goauth](https://github.com/alloy-d/goauth) - A Go library for doing header-based OAuth over HTTP or HTTPS. Mostly created for working with Twitter.
* [httpauth](https://github.com/goji/httpauth) - HTTP Authentication middleware.
* [jwt-go](https://github.com/dgrijalva/jwt-go) - Golang implementation of JSON Web Tokens (JWT).
* [osin](https://github.com/RangelReale/osin) - Golang OAuth2 server library.

## Database

*Databases implemented in Go.*

* [bolt](https://github.com/boltdb/bolt) - A low-level key/value database for Go.
* [diskv](https://github.com/peterbourgon/diskv) - A home-grown disk-backed key-value store.
* [go-cache](https://github.com/pmylund/go-cache) - An in-memory key:value store/cache (similar to Memcached) library for Go, suitable for single-machine applications.
* [goleveldb](https://github.com/syndtr/goleveldb) - An implementation of the [LevelDB](https://code.google.com/p/leveldb/) key/value database in the Go.
* [groupcache](https://github.com/golang/groupcache) - Groupcache is a caching and cache-filling library, intended as a replacement for memcached in many cases.
* [influxdb](https://github.com/influxdb/influxdb) - Scalable datastore for metrics, events, and real-time analytics
* [skydb.io](https://github.com/skydb/sky) - Sky is an open source database used for flexible, high performance analysis of behavioral data.
* [tiedot](https://github.com/HouzuoGuo/tiedot) - Your NoSQL database powered by Golang.

## Database Drivers

*Libraties for connecting and operating databases.*

* Relational Databases
    * [go-db](https://github.com/phf/go-db) - Generic database API for Go.
    * [go-pgsql](https://github.com/lxn/go-pgsql) - A PostgreSQL client package for the Go Programming Language.
    * [go-sql-driver/mysql](https://github.com/go-sql-driver/mysql) - MySQL driver for Go.
    * [go-sqlite3](https://github.com/mattn/go-sqlite3) - SQLite3 driver for go that using database/sql.
    * [pq](https://github.com/lib/pq) - Pure Go Postgres driver for database/sql.

* NoSQL Databases
    * [cayley](https://github.com/google/cayley) - A graph database with support for multiple backends.
    * [gocouch](https://github.com/hoisie/gocouch) - Couchdb client for Go.
    * [gorethink](https://github.com/dancannon/gorethink) - Go language driver for RethinkDB
    * [gomemcache](https://github.com/bradfitz/gomemcache/) - memcache client library for the Go programming language.
    * [mgo](http://godoc.org/labix.org/v2/mgo) - MongoDB driver for the Go language that implements a rich and well tested selection of features under a very simple API following standard Go idioms.
    * [Neo4j-GO](https://github.com/davemeehan/Neo4j-GO) - Neo4j REST Client in golang.
    * [redigo](https://github.com/garyburd/redigo) - Redigo is a Go client for the Redis database.
    * [redis](https://github.com/hoisie/redis) - A simple, powerful Redis client for Go.

## Email

*Libraries that implement email creation and sending*

* [email](https://github.com/jordan-wright/email) - A robust and flexible email library for Go.
* [Go-MailHog](https://github.com/ian-kent/Go-MailHog) - Catches mail and serves it through a dream. Inspired by MailCatcher, easier to install.
* [gomail](https://github.com/alexcesaro/mail) - Gomail provides a very simple API to send emails. It supports attachments, multipart emails and encoding of non-ASCII characters.

## Messaging

*Libraries that implement messaging systems*

* [dbus](https://github.com/godbus/dbus) - Native Go bindings for D-Bus.
* [gopush-cluster](https://github.com/Terry-Mao/gopush-cluster) - gopush-cluster is a go push server cluster.
* [Uniqush-Push](https://github.com/uniqush/uniqush-push) - A redis backed unified push service for server-side notifications to mobile devices.

## ORM

*Libraries that implement Object-Relational Mapping or datamapping techniques.*

* [BeeDB](https://github.com/astaxie/beedb) - go ORM,support database/sql interface，pq/mysql/sqlite.
* [GORM](https://github.com/jinzhu/gorm) - The fantastic ORM library for Golang, aims to be developer friendly.
* [gorp](https://github.com/coopernurse/gorp) - Go Relational Persistence, ORM-ish library for Go.
* [hood](https://github.com/eaigner/hood) - Database agnostic ORM for Go.
* [QBS](https://github.com/coocood/qbs) - Stands for Query By Struct. A Go ORM.
* [upper.io/db](https://github.com/upper/db) - Single interface for interacting with different data sources through the use of adapters that wrap mature database drivers.
* [Xorm](https://github.com/go-xorm/xorm) - Simple and powerful ORM for Go.


## Imagery

*Libraries for manipulating images.*

* [go-nude](https://github.com/koyachi/go-nude) - Nudity detection with Go.
* [go-webcolors](https://github.com/jyotiska/go-webcolors) - Port of webcolors library from Python to Go.
* [img](https://github.com/hawx/img) - A selection of image manipulation tools.
* [imagick](https://github.com/gographics/imagick) - Go binding to ImageMagick's MagickWand C API.
* [imaging](https://github.com/disintegration/imaging) - Simple Go image processing package.
* [resize](https://github.com/nfnt/resize) - Image resizing for the Go with common interpolation methods.
* [rez](https://github.com/bamiaux/rez) - Image resizing, functionality similar to resize
* [svgo](https://github.com/ajstarks/svgo) - Go Language Library for SVG generation.

## Text Processing

* Specific Formats
    * [blackfriday](https://github.com/russross/blackfriday) - Markdown processor in Go
        * [github_flavored_markdown](http://godoc.org/github.com/shurcooL/go/github_flavored_markdown) - GitHub Flavored Markdown renderer in Go.
    * [bluemonday](https://github.com/microcosm-cc/bluemonday) - HTML Sanitizer
    * [go-humanize](https://github.com/dustin/go-humanize) - Formatters for time, numbers, and memory size to human readable format.
    * [go-pkg-rss](https://github.com/jteeuwen/go-pkg-rss) - This package reads RSS and Atom feeds and provides a caching mechanism that adheres to the feed specs.
    * [go-pkg-xmlx](https://github.com/jteeuwen/go-pkg-xmlx) - Extension to the standard Go XML package. Maintains a node tree that allows forward/backwards browsing and exposes some simple single/multi-node search functions.
    * [slug](https://github.com/gosimple/slug) - URL-friendly slugify with multiple languages support.
    * [toml](https://github.com/BurntSushi/toml) - TOML configuration format (encoder/decoder with reflection).
    * [yaml](https://bitbucket.org/zombiezen/yaml) - Implements a YAML 1.2 parser in Go.
* Utility

## Natural Language Processing

*Libraries for working with human languages.*

* [go-eco](https://code.google.com/p/go-eco/) - Similarity, dissimilarity and distance matrices; diversity, equitability and inequality measures; species richness estimators; coenocline models.
* [golibstemmer](https://github.com/rjohnsondev/golibstemmer) - Go bindings for the snowball libstemmer library including porter 2
* [go-nlp](https://github.com/nuance/go-nlp) - Utilities for working with discrete probability distributions and other tools useful for doing NLP work.
* [go-porterstemmer](https://github.com/reiver/go-porterstemmer) - A native Go clean room implementation of the Porter Stemming algorithm.
* [go-stem](https://github.com/agonopol/go-stem) - Implementation of the porter stemming algorithm.
* [gounidecode](https://github.com/fiam/gounidecode) - Unicode transliterator (also known as unidecode) for Go
* [icu](https://github.com/goodsign/icu) - Cgo binding for icu4c C library detection and conversion functions. Guaranteed compatibility with version 50.1.
* [libtextcat](https://github.com/goodsign/libtextcat) - Cgo binding for libtextcat C library. Guaranteed compatibility with version 2.2.
* [MMSEGO](https://github.com/awsong/MMSEGO) - This is a GO implementation of [MMSEG](http://technology.chtsai.org/mmseg/) which a Chinese word splitting algorithm.
* [paicehusk](https://github.com/Rookii/paicehusk) - Golang implementation of the Paice/Husk Stemming Algorithm
* [porter](https://github.com/a2800276/porter) - This is a fairly straighforward port of Martin Porter's C implementation of the Porter stemming algorithm.
* [snowball](https://github.com/goodsign/snowball) - Snowball stemmer port (cgo wrapper) for Go. Provides word stem extraction functionality [Snowball native](http://snowball.tartarus.org/).
* [stemmer](https://github.com/dchest/stemmer) - Stemmer packages for Go programming language. Includes English and German stemmers.
* [textcat](https://github.com/pebbe/textcat) - A Go package for n-gram based text categorization, with support for utf-8 and raw text


## Science and Data Analysis

*Libraries for scientific computing and data analyzing.*

* [blas](https://github.com/ziutek/blas) - Implementation of BLAS (Basic Linear Algebra Subprograms)
* [geom](https://github.com/skelterjohn/geom) - 2D geometry for golang
* [gocomplex](https://code.google.com/p/gocomplex/) - A complex number library for the Go programming language.
* [go-fn](https://code.google.com/p/go-fn/) - Mathematical functions written in Go language, that are not covered by math pkg
* [gofrac](https://github.com/anschelsc/gofrac) - A (goinstallable) fractions library for go with support for basic arithmetic.
* [go-gt](https://code.google.com/p/go-gt/) - Graph theory algorithms written in "Go" language
* [go.matrix](https://github.com/skelterjohn/go.matrix) - linear algebra for go
* [gostat](https://code.google.com/p/gostat/) - A statistics library for the go language
* [mudlark-go](https://code.google.com/p/mudlark-go-pkgs/) - A collection of packages providing (hopefully) useful code for use in software using Google's Go programming language.
* [vectormath](https://github.com/spate/vectormath) - Vectormath for Go, an adaptation of the scalar C functions from Sony's Vector Math library, as found in the Bullet-2.79 source code.


## Machine Learning

*Libraries for Machine Learning.*

* [bayesian](https://github.com/jbrukh/bayesian) - Naive Bayesian Classification for Golang.
* [CloudForest](https://github.com/ryanbressler/CloudForest) - Fast, flexible, multi-threaded ensembles of decision trees for machine learning in pure Go.
* [go-fann](https://github.com/white-pony/go-fann) - Go bindings for Fast Artificial Neural Networks(FANN) library.
* [go-galib](https://github.com/thoj/go-galib) - Genetic Algorithms library written in Go / golang
* [golinear](https://github.com/danieldk/golinear) - liblinear bindings for Go
* [go-pr](https://github.com/daviddengcn/go-pr) - Pattern recognition package in Go lang.
* [libsvm](https://github.com/datastream/libsvm) - libsvm golang version derived work based on LIBSVM 3.14.
* [mlgo](https://code.google.com/p/mlgo/) - This project aims to provide minimalistic machine learning algorithms in Go.
* [neural-go](https://github.com/schuyler/neural-go) - A multilayer perceptron network implemented in Go, with training via backpropagation.
* [probab](https://code.google.com/p/probab/) - Probability distribution functions. Bayesian inference. Written in pure Go.
* [shield](https://github.com/eaigner/shield) - Bayesian text classifier with flexible tokenizers and storage backends for Go


## Testing

*Libraries for testing codebases and generating test data.*

* Testing Frameworks
    * [assert](https://github.com/bmizerany/assert) - Asserts to Go testing
    * [ginkgo](http://onsi.github.io/ginkgo/) - BDD Testing Framework for Go
    * [gocheck](http://labix.org/gocheck) - A more advanced testing framework alternative to gotest.
    * [GoConvey](https://github.com/smartystreets/goconvey/) - BDD-ish, rspec inspirated testing framework, automatic testing, coverage report and web UI
    * [GoSpec](https://github.com/orfjackal/gospec) - BDD-style testing framework for the Go programming language.
    * [gospecify](https://github.com/stesla/gospecify) - This provides a BDD syntax for testing your Go code. It should be familiar to anybody who has used libraries such as rspec.
    * [Hamcrest](https://github.com/rdrdr/hamcrest) - fluent framework for declarative Matcher objects that, when applied to input values, produce self-describing results.
    * [restit](https://github.com/yookoala/restit) - A Go micro framework to help writing RESTful API integration test.
    * [Testify](https://github.com/stretchr/testify) - A sacred extension to the standard go testing package.

* Mock
    * [gomock](https://code.google.com/p/gomock/) - Mocking framework for the Go programming language.
    * [mockhttp.go](https://github.com/tv42/mockhttp.go) - Mock object for Go http.ResponseWriter

## Audio

*Libraries for manipulating audio.*

* [gosndfile](https://github.com/mkb218/gosndfile) - Go bindings for libsndfile.
* [go-sox](https://github.com/krig/go-sox) - libsox bindings for go.
* [PortAudio](https://code.google.com/p/portaudio-go/) - Go bindings for the PortAudio audio I/O library.


## Video

*Libraries for manipulating video.*

* [aac/h264](https://github.com/go-av/codec) - Golang aac/h264 encoder and decoder.
* [gmf](https://github.com/3d0c/gmf) - Go bindings for FFmpeg av\* libraries.
* [gst](https://github.com/ziutek/gst) - Go bindings for GStreamer.

## Date & Time

*Libraries for working with dates and times.*

* [now](https://github.com/jinzhu/now) - Now is a time toolkit for golang.

## Game Development

*Awesome game development libraries.*

* [fungo](https://github.com/beoran/fungo) - Fun Unified Game library for te gO Programming language.
* [GarageEngine](https://github.com/vova616/GarageEngine) - 2d game engine written in Go working on OpenGL.
* [glop](https://github.com/runningwild/glop) - Glop (Game Library Of Power) is a fairly simple cross-platform game library.
* [go-rpg](https://github.com/viking/go-rpg) - Go package for creating role playing games
* [terrago](https://github.com/sarenji/terrago) - Fractal terrain generator in Go.

<<<<<<< HEAD
=======
## Editor Plugins

*Awesome plugins for editors.*

* [go-lang-idea-plugin](https://github.com/go-lang-plugin-org/go-lang-idea-plugin) Go-lang plugin for Intellij IDEA.
* [GoSublime](https://github.com/DisposaBoy/GoSublime) - A Golang plugin collection for the text editor SublimeText 2 providing code completion and other IDE-like features.
* [vim-go](https://github.com/fatih/vim-go) - Go development plugin for Vim.

>>>>>>> fd9ea9a1
## GUI

*Libraries for building GUI Applications*

* [go-gtk](http://mattn.github.io/go-gtk/) - Go bindings for GTK
* [gotk3](https://github.com/conformal/gotk3) - Go bindings for GTK3.
* [go-qml](https://github.com/go-qml/qml) - QML support for the Go language
* [ui](https://github.com/andlabs/ui) - Platform-native GUI library for Go.

## OpenGL

*Libraries for using OpenGL in Go.*

* [gl](https://github.com/go-gl/gl) - Go bindings for OpenGL. Requires an external dependency GLEW.
* [glfw3](https://github.com/go-gl/glfw3) - Go bindings for GLFW 3.
* [glow](https://github.com/errcw/glow) - Go binding generator and bindings for OpenGL.
* [mathgl](https://github.com/go-gl/mathgl) - Pure Go math package specialized for 3D math, with inspiration from GLM.

## Third-party APIs

*Libraries for accessing third party APIs.*

* [github](https://github.com/google/go-github) - Go library for accessing the GitHub API
* [hipchat](https://github.com/andybons/hipchat) - This project implements a golang client library for the Hipchat API.
* [hipchat (xmpp)](https://github.com/daneharrigan/hipchat) - A golang package to communicate with HipChat over XMPP

## Package Management

*Libraries for package and dependency management.*

* [godep](https://github.com/tools/godep) - dependency tool for go, godep helps build packages reproducibly by fixing their dependencies.
* [gom](https://github.com/mattn/gom) - Go Manager - bundle for go.
* [goop](https://github.com/nitrous-io/goop) - A simple dependency manager for Go (golang), inspired by Bundler.
* [gpm](https://github.com/pote/gpm) - Barebones dependency manager for Go.

<<<<<<< HEAD
=======
## DevOps Tools

*Software and libraries for DevOps.*

* [Circuit](https://github.com/gocircuit/circuit) - Circuit is a programmable platform-as-a-service (PaaS) and/or Infrastructure-as-a-Service (IaaS), for management, discovery, synchronization and orchestration of services and hosts comprising cloud applications.
* [confd](https://github.com/kelseyhightower/confd) - Manage local application configuration files using templates and data from etcd or consul.
* [Docker](http://www.docker.com/) - An open platform for distributed applications for developers and sysadmins.
* [etcd](https://github.com/coreos/etcd) - A highly-available key value store for shared configuration and service discovery.
* [fleet](https://github.com/coreos/fleet) - A Distributed init System.
* [gaudi](http://gaudi.io/) - Gaudi automates the setup of isolated and decoupled dev environments.
* [Go-AWS-Auth](https://github.com/smartystreets/go-aws-auth) - AWS (Amazon Web Services) request signing library
* [Gogs](http://gogs.io/) - A Self Hosted Git Service in the Go Programming Language.
* [hk](https://github.com/heroku/hk) - Heroku command-line interface in Go
* [juju](https://juju.ubuntu.com/) - Automate your cloud infrastructure
* [tsuru](http://www.tsuru.io/) - An extensible and open source Platform as a Service software.
>>>>>>> fd9ea9a1

## Utilities

*General utilities and tools to make your life easier.*

* [cli](https://github.com/codegangsta/cli) - A small package for building command line apps in Go
* [coop](https://github.com/rakyll/coop) - Cheat sheet for some of the common concurrent flows in Go
* [mp](https://github.com/sanbornm/mp) - A simple cli email parser. It currently takes stdin and outputs JSON.

## Logging

*Libraries for generating and working with log files.*

* [glog](https://github.com/golang/glog) - Leveled execution logs for Go.
* [go-log](https://github.com/siddontang/go-log) - Log lib supports level and multi handlers.
* [logrus](https://github.com/sirupsen/logrus) - Structured, pluggable logging for Go.
* [seelog](https://github.com/cihub/seelog) -   logging functionality with flexible dispatching, filtering, and formatting.
* [stdlog](https://github.com/alexcesaro/log) - Stdlog is an object-oriented library providing leveled logging. It is very useful for cron jobs.

## Code generation & ‘generics’

*Tools for brining generics-like functionality to Go via code generation*

* [gen](https://github.com/clipperhouse/gen) - Code generation tool for ‘generics’-like functionality.
* [go generate](https://docs.google.com/document/d/1V03LUfjSADDooDMhe-_K59EgpTEm3V8uvQRuNMAEnjg/edit) - A proposed code generation syntax from Rob Pike.
* [go-linq](https://github.com/ahmetalpbalkan/go-linq) - .NET LINQ-like query methods for Go.


## Embeddable Scripting Languages

*Embedding other languages inside your go code*

* [anko](https://github.com/mattn/anko) - Scriptable interpreter written in Go
* [golua](https://github.com/aarzilli/golua) - Go bindings for Lua C API
* [go-python](https://github.com/sbinet/go-python) - naive go bindings to the CPython C-API
* [otto](https://github.com/robertkrimen/otto) - A JavaScript interpreter written in Go
* [v8-go](https://github.com/idada/v8.go/) - V8 JavaScript engine bindings for Go

# Go Tools

*Go software and plugins*

## Code Analysis

*Tools for analysing, parsing and manipulation of go code.*

* [GoLint](https://github.com/golang/lint) - Golint is a linter for Go source code.
* [doc](http://godoc.org/code.google.com/p/rspace.cmd/doc) - Go documenation tool that produces an alternative doc format.
* [goast-viewer](https://github.com/yuroyoro/goast-viewer) - Web based Golang AST visualizer.
* [goimports](https://github.com/bradfitz/goimports) - Tool to fix (add, remove) your Go imports automatically.

## Development Tools

*Go tools for your development cycle*

* [Boom](https://github.com/rakyll/boom) - Boom is a tiny program that sends some load to a web application.
* [GVM](https://github.com/moovweb/gvm) - GVM provides an interface to manage Go versions.
* [Go-AWS-Auth](https://github.com/smartystreets/go-aws-auth) - AWS (Amazon Web Services) request signing library
* [Gogs](http://gogs.io/) - A Self Hosted Git Service in the Go Programming Language.
* [Mora](https://github.com/emicklei/mora) - REST server for accessing MongoDB documents and meta data
* [gaudi](http://gaudi.io/) - Gaudi automates the setup of isolated and decoupled dev environments.
* [go-selfupdate](https://github.com/sanbornm/go-selfupdate) - Enable your Go applications to self update
* [godbg](https://github.com/sirnewton01/godbg) - Web-based gdb front-end application
* [gox](https://github.com/mitchellh/gox) - A dead simple, no frills Go cross compile tool.
* [goxc](https://github.com/laher/goxc) - build tool for Go, with a focus on cross-compiling and packaging.
* [hk] (https://github.com/heroku/hk) - Heroku command-line interface in Go

## Editor Plugins

*Awesome plugins for editors.*

* [GoSublime](https://github.com/DisposaBoy/GoSublime) - A Golang plugin collection for the text editor SublimeText 2 providing code completion and other IDE-like features.
* [go-lang-idea-plugin](https://github.com/go-lang-plugin-org/go-lang-idea-plugin) Go plugin for IntelliJ IDEA.
* [vim-go](https://github.com/fatih/vim-go) - Go development plugin for Vim, combines many of the vim go plugins.

## Software

*Software written in Go*

* [Circuit](https://github.com/gocircuit/circuit) - Circuit is a programmable platform-as-a-service (PaaS) and/or Infrastructure-as-a-Service (IaaS), for management, discovery, synchronization and orchestration of services and hosts comprising cloud applications.
* [Docker](http://www.docker.com/) - An open platform for distributed applications for developers and sysadmins.
* [Postman](https://github.com/zachlatta/postman) - Command-line utility for batch-sending email.
* [confd](https://github.com/kelseyhightower/confd) - Manage local application configuration files using templates and data from etcd or consul.
* [etcd](https://github.com/coreos/etcd) - A highly-available key value store for shared configuration and service discovery.
* [fleet](https://github.com/coreos/fleet) - A Distributed init System.
* [juju](https://juju.ubuntu.com/) - Automate your cloud infrastructure
* [tsuru](http://www.tsuru.io/) - An extensible and open source Platform as a Service software.

# Resources

Where to discover new Go libraries.

## Websites

* [Flipboard - Go Magazine](https://flipboard.com/section/the-golang-magazine-bVP7nS) - A collection of Go articles and tutorials.
* [godoc.org](http://godoc.org/) - Documentation for open source Go packages.
* [Go Projects](https://code.google.com/p/go-wiki/wiki/Projects) - List of projects on the Go community wiki
* [r/Golang](http://www.reddit.com/r/golang) - News about Go.
* [Trending Go repositories on GitHub today](https://github.com/trending?l=go) - Good place to find new Go libraries.

### Tutorials

* [A Tour of Go](http://tour.golang.org/) - Interactive tour of Go
* [Go By Example](https://gobyexample.com/) - A hands-on introduction to Go using annotated example programs
* [Working with Go](https://github.com/mkaz/working-with-go) - An intro to go for experienced programmers


## Twitter

* [@golang_news](https://twitter.com/golang_news)
* [@golangweekly](https://twitter.com/golangweekly)

## (e)Books

* [golang-book](http://www.golang-book.com/)
* [golangbootcamp](http://golangbootcamp.com)
* [network-programming](http://jan.newmarch.name/go/)
* [learning-go](http://www.miek.nl/downloads/Go/Learning-Go-latest.pdf)
* [build-applications-web](https://docs.google.com/file/d/0B2GBHFyTK2N8TzM4dEtIWjBJdEk/edit?pli=1)<|MERGE_RESOLUTION|>--- conflicted
+++ resolved
@@ -298,17 +298,6 @@
 * [go-rpg](https://github.com/viking/go-rpg) - Go package for creating role playing games
 * [terrago](https://github.com/sarenji/terrago) - Fractal terrain generator in Go.
 
-<<<<<<< HEAD
-=======
-## Editor Plugins
-
-*Awesome plugins for editors.*
-
-* [go-lang-idea-plugin](https://github.com/go-lang-plugin-org/go-lang-idea-plugin) Go-lang plugin for Intellij IDEA.
-* [GoSublime](https://github.com/DisposaBoy/GoSublime) - A Golang plugin collection for the text editor SublimeText 2 providing code completion and other IDE-like features.
-* [vim-go](https://github.com/fatih/vim-go) - Go development plugin for Vim.
-
->>>>>>> fd9ea9a1
 ## GUI
 
 *Libraries for building GUI Applications*
@@ -343,25 +332,6 @@
 * [gom](https://github.com/mattn/gom) - Go Manager - bundle for go.
 * [goop](https://github.com/nitrous-io/goop) - A simple dependency manager for Go (golang), inspired by Bundler.
 * [gpm](https://github.com/pote/gpm) - Barebones dependency manager for Go.
-
-<<<<<<< HEAD
-=======
-## DevOps Tools
-
-*Software and libraries for DevOps.*
-
-* [Circuit](https://github.com/gocircuit/circuit) - Circuit is a programmable platform-as-a-service (PaaS) and/or Infrastructure-as-a-Service (IaaS), for management, discovery, synchronization and orchestration of services and hosts comprising cloud applications.
-* [confd](https://github.com/kelseyhightower/confd) - Manage local application configuration files using templates and data from etcd or consul.
-* [Docker](http://www.docker.com/) - An open platform for distributed applications for developers and sysadmins.
-* [etcd](https://github.com/coreos/etcd) - A highly-available key value store for shared configuration and service discovery.
-* [fleet](https://github.com/coreos/fleet) - A Distributed init System.
-* [gaudi](http://gaudi.io/) - Gaudi automates the setup of isolated and decoupled dev environments.
-* [Go-AWS-Auth](https://github.com/smartystreets/go-aws-auth) - AWS (Amazon Web Services) request signing library
-* [Gogs](http://gogs.io/) - A Self Hosted Git Service in the Go Programming Language.
-* [hk](https://github.com/heroku/hk) - Heroku command-line interface in Go
-* [juju](https://juju.ubuntu.com/) - Automate your cloud infrastructure
-* [tsuru](http://www.tsuru.io/) - An extensible and open source Platform as a Service software.
->>>>>>> fd9ea9a1
 
 ## Utilities
 
