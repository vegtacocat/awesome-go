# Awesome Go

A curated list of awesome Go frameworks, libraries and software. Inspired by [awesome-python](https://github.com/vinta/awesome-python).

### Contributing

Please take a quick gander at the [contribution guidelines](https://github.com/avelino/awesome-go/blob/master/CONTRIBUTING.md) first. Thanks to all [contributors](https://github.com/avelino/awesome-go/graphs/contributors); you rock!

### Contents

- [Awesome Go](#awesome-go)
    - [Audio](#audiomusic)
    - [Authentication & OAuth](#authentication--oauth)
    - [CUI](#cui)
    - [Database](#database)
    - [Database Drivers](#database-drivers)
    - [Date & Time](#date--time)
    - [Email](#email)
    - [Embeddable Scripting Languages](#embeddable-scripting-languages)
    - [Forms](#forms)
    - [Game Development](#game-development)
    - [Generation & ‘generics’](#generation--generics)
    - [GUI](#gui)
    - [Images](#images)
    - [Logging](#logging)
    - [Machine Learning](#machine-learning)
    - [Messaging](#messaging)
    - [Natural Language Processing](#natural-language-processing)
    - [OpenGL](#opengl)
    - [ORM](#orm)
    - [Package Management](#package-management)
    - [Science and Data Analysis](#science-and-data-analysis)
    - [Template Engines](#template-engines)
    - [Testing](#testing)
    - [Text Processing](#text-processing)
    - [Third-party APIs](#third-party-apis)
    - [Utilities](#utilities)
    - [Video](#video)
    - [Web Frameworks](#web-frameworks)
        - [Middlewares](#middlewares)

- [Tools](#tools)
    - [Code Analysis](#code-analysis)
    - [Editor Plugins](#editor-plugins)
    - [Software Packages](#software-packages)
        - [DevOps Tools](#devops-tools)
        - [Other Software](#other-software)

- [Resources](#resources)
    - [E-Books](#e-books)
    - [Twitter](#twitter)
    - [Websites](#websites)
        - [Tutorials](#tutorials)


<<<<<<< HEAD
*Full stack web frameworks.*

* [Beego](http://beego.me/) - beego is an open-source, high-performance web framework for the Go programming language.
* [Gin](http://gin-gonic.github.io/gin/) - Gin is a web framework written in Go! It features a martini-like API with much better performance, up to 40 times faster. If you need performance and good productivity.
* [gocraft/web](https://github.com/gocraft/web) - A mux and middleware package in Go.
* [Goji](https://goji.io) - Goji is a minimalistic web framework for Golang that's high in antioxidants.
* [Gorilla](http://www.gorillatoolkit.org/) - Gorilla is a web toolkit for the Go programming language.
* [go-rest](https://github.com/ungerik/go-rest) - A small and evil REST framework for Go
* [httprouter](https://github.com/julienschmidt/httprouter) - A high performance router. Use this and the standard http handlers to form a very high performance web framework.
* [mango](https://github.com/paulbellamy/mango) - Mango is a modular web-application framework for Go, inspired by Rack, and PEP333.
* [Martini](http://martini.codegangsta.io/) - Martini is a powerful package for quickly writing modular web applications/services in Golang.
* [pat](https://github.com/bmizerany/pat) - Sinatra style pattern muxer for Go’s net/http library, by the author of Sinatra.
* [Revel](http://revel.github.io/) - A high-productivity web framework for the Go language.
* [tigertonic](https://github.com/rcrowley/go-tigertonic) - A Go framework for building JSON web services inspired by Dropwizard
* [traffic](https://github.com/pilu/traffic) - Sinatra inspired regexp/pattern mux and web framework for Go.
* [web.go](http://webgo.io/) - A simple framework to write webapps in Go.
=======
>>>>>>> c0212cc4

## Audio/Music

*Libraries for manipulating audio.*

* [gosndfile](https://github.com/mkb218/gosndfile) - Go bindings for libsndfile.
* [go-sox](https://github.com/krig/go-sox) - libsox bindings for go.
* [PortAudio](https://code.google.com/p/portaudio-go/) - Go bindings for the PortAudio audio I/O library.
* [portmidi](https://github.com/rakyll/portmidi) - Go bindings for PortMidi.



## Authentication & OAuth

*Libraries for implementing authentications schemes.*

* [Go-AWS-Auth](https://github.com/smartystreets/go-aws-auth) - AWS (Amazon Web Services) request signing library.
* [goauth](https://github.com/alloy-d/goauth) - A Go library for doing header-based OAuth over HTTP or HTTPS. Mostly created for working with Twitter.
* [httpauth](https://github.com/goji/httpauth) - HTTP Authentication middleware.
* [jwt-go](https://github.com/dgrijalva/jwt-go) - Golang implementation of JSON Web Tokens (JWT).
* [oauth2](https://github.com/golang/oauth2) - Successor of goauth2. Generic OAuth 2.0 package that comes with JWT, Google APIs, Compute Engine and App Engine support.
* [osin](https://github.com/RangelReale/osin) - Golang OAuth2 server library.


## CUI

*Libraries for building CUI Applications*

* [go-colortext](https://github.com/daviddengcn/go-colortext) - Go library for color output in terminals.
* [termbox-go](https://github.com/nsf/termbox-go) - Termbox is a library for creating cross-platform text-based interfaces.


## Database

*Databases implemented in Go.*

* [bolt](https://github.com/boltdb/bolt) - A low-level key/value database for Go.
* [diskv](https://github.com/peterbourgon/diskv) - A home-grown disk-backed key-value store.
* [go-cache](https://github.com/pmylund/go-cache) - An in-memory key:value store/cache (similar to Memcached) library for Go, suitable for single-machine applications.
* [goleveldb](https://github.com/syndtr/goleveldb) - An implementation of the [LevelDB](https://code.google.com/p/leveldb/) key/value database in the Go.
* [groupcache](https://github.com/golang/groupcache) - Groupcache is a caching and cache-filling library, intended as a replacement for memcached in many cases.
* [influxdb](https://github.com/influxdb/influxdb) - Scalable datastore for metrics, events, and real-time analytics
* [skydb.io](https://github.com/skydb/sky) - Sky is an open source database used for flexible, high performance analysis of behavioral data.
* [tiedot](https://github.com/HouzuoGuo/tiedot) - Your NoSQL database powered by Golang.


## Database Drivers

*Libraties for connecting and operating databases.*

* Relational Databases
    * [go-db](https://github.com/phf/go-db) - Generic database API for Go.
    * [go-pgsql](https://github.com/lxn/go-pgsql) - A PostgreSQL client package for the Go Programming Language.
    * [go-sql-driver/mysql](https://github.com/go-sql-driver/mysql) - MySQL driver for Go.
    * [go-sqlite3](https://github.com/mattn/go-sqlite3) - SQLite3 driver for go that using database/sql.
    * [pq](https://github.com/lib/pq) - Pure Go Postgres driver for database/sql.

* NoSQL Databases
    * [cayley](https://github.com/google/cayley) - A graph database with support for multiple backends.
    * [gocouch](https://github.com/hoisie/gocouch) - Couchdb client for Go.
    * [gorethink](https://github.com/dancannon/gorethink) - Go language driver for RethinkDB
    * [gomemcache](https://github.com/bradfitz/gomemcache/) - memcache client library for the Go programming language.
    * [mgo](http://godoc.org/labix.org/v2/mgo) - MongoDB driver for the Go language that implements a rich and well tested selection of features under a very simple API following standard Go idioms.
    * [Neo4j-GO](https://github.com/davemeehan/Neo4j-GO) - Neo4j REST Client in golang.
    * [redigo](https://github.com/garyburd/redigo) - Redigo is a Go client for the Redis database.
    * [redis](https://github.com/hoisie/redis) - A simple, powerful Redis client for Go.


## Date & Time

*Libraries for working with dates and times.*

* [now](https://github.com/jinzhu/now) - Now is a time toolkit for golang.


## Email

*Libraries that implement email creation and sending*

* [email](https://github.com/jordan-wright/email) - A robust and flexible email library for Go.
* [Go-MailHog](https://github.com/ian-kent/Go-MailHog) - Catches mail and serves it through a dream. Inspired by MailCatcher, easier to install.
* [gomail](https://github.com/alexcesaro/mail) - Gomail provides a very simple API to send emails. It supports attachments, multipart emails and encoding of non-ASCII characters.


## Embeddable Scripting Languages

*Embedding other languages inside your go code*

* [anko](https://github.com/mattn/anko) - Scriptable interpreter written in Go
* [golua](https://github.com/aarzilli/golua) - Go bindings for Lua C API
* [go-python](https://github.com/sbinet/go-python) - naive go bindings to the CPython C-API
* [otto](https://github.com/robertkrimen/otto) - A JavaScript interpreter written in Go
* [v8-go](https://github.com/idada/v8.go/) - V8 JavaScript engine bindings for Go


## Forms

*Libraries for working with forms.*

* [binding](https://github.com/mholt/binding) - Binds form and JSON data from net/http Request to struct.
* [nosurf](https://github.com/justinas/nosurf) - A CSRF protection middleware for Go.



## Game Development

*Awesome game development libraries.*

* [fungo](https://github.com/beoran/fungo) - Fun Unified Game library for te gO Programming language.
* [GarageEngine](https://github.com/vova616/GarageEngine) - 2d game engine written in Go working on OpenGL.
* [glop](https://github.com/runningwild/glop) - Glop (Game Library Of Power) is a fairly simple cross-platform game library.
* [go-rpg](https://github.com/viking/go-rpg) - Go package for creating role playing games
* [terrago](https://github.com/sarenji/terrago) - Fractal terrain generator in Go.


## Generation & ‘generics’

*Tools for brining generics-like functionality to Go via code generation*

* [gen](https://github.com/clipperhouse/gen) - Code generation tool for ‘generics’-like functionality.
* [go generate](https://docs.google.com/document/d/1V03LUfjSADDooDMhe-_K59EgpTEm3V8uvQRuNMAEnjg/edit) - A proposed code generation syntax from Rob Pike.
* [go-linq](https://github.com/ahmetalpbalkan/go-linq) - .NET LINQ-like query methods for Go.


## GUI

*Libraries for building GUI Applications*

* [go-gtk](http://mattn.github.io/go-gtk/) - Go bindings for GTK
* [gotk3](https://github.com/conformal/gotk3) - Go bindings for GTK3.
* [go-qml](https://github.com/go-qml/qml) - QML support for the Go language
* [ui](https://github.com/andlabs/ui) - Platform-native GUI library for Go.


## Images

*Libraries for manipulating images.*

* [go-nude](https://github.com/koyachi/go-nude) - Nudity detection with Go.
* [go-opencv](https://github.com/lazywei/go-opencv) - Go bindings for OpenCV.
* [go-webcolors](https://github.com/jyotiska/go-webcolors) - Port of webcolors library from Python to Go.
* [img](https://github.com/hawx/img) - A selection of image manipulation tools.
* [imagick](https://github.com/gographics/imagick) - Go binding to ImageMagick's MagickWand C API.
* [imaging](https://github.com/disintegration/imaging) - Simple Go image processing package.
* [resize](https://github.com/nfnt/resize) - Image resizing for the Go with common interpolation methods.
* [rez](https://github.com/bamiaux/rez) - Image resizing, functionality similar to resize
* [svgo](https://github.com/ajstarks/svgo) - Go Language Library for SVG generation.


## Logging

*Libraries for generating and working with log files.*

* [glog](https://github.com/golang/glog) - Leveled execution logs for Go.
* [go-log](https://github.com/siddontang/go-log) - Log lib supports level and multi handlers.
* [logrus](https://github.com/sirupsen/logrus) - Structured, pluggable logging for Go.
* [seelog](https://github.com/cihub/seelog) -   logging functionality with flexible dispatching, filtering, and formatting.
* [stdlog](https://github.com/alexcesaro/log) - Stdlog is an object-oriented library providing leveled logging. It is very useful for cron jobs.


## Machine Learning

*Libraries for Machine Learning.*

* [bayesian](https://github.com/jbrukh/bayesian) - Naive Bayesian Classification for Golang.
* [CloudForest](https://github.com/ryanbressler/CloudForest) - Fast, flexible, multi-threaded ensembles of decision trees for machine learning in pure Go.
* [go-fann](https://github.com/white-pony/go-fann) - Go bindings for Fast Artificial Neural Networks(FANN) library.
* [go-galib](https://github.com/thoj/go-galib) - Genetic Algorithms library written in Go / golang
* [golinear](https://github.com/danieldk/golinear) - liblinear bindings for Go
* [GoLearn](https://github.com/sjwhitworth/golearn) - General Machine Learning library for Go.
* [go-pr](https://github.com/daviddengcn/go-pr) - Pattern recognition package in Go lang.
* [libsvm](https://github.com/datastream/libsvm) - libsvm golang version derived work based on LIBSVM 3.14.
* [mlgo](https://code.google.com/p/mlgo/) - This project aims to provide minimalistic machine learning algorithms in Go.
* [neural-go](https://github.com/schuyler/neural-go) - A multilayer perceptron network implemented in Go, with training via backpropagation.
* [probab](https://code.google.com/p/probab/) - Probability distribution functions. Bayesian inference. Written in pure Go.
* [shield](https://github.com/eaigner/shield) - Bayesian text classifier with flexible tokenizers and storage backends for Go


## Messaging

*Libraries that implement messaging systems*

* [dbus](https://github.com/godbus/dbus) - Native Go bindings for D-Bus.
* [gopush-cluster](https://github.com/Terry-Mao/gopush-cluster) - gopush-cluster is a go push server cluster.
* [Uniqush-Push](https://github.com/uniqush/uniqush-push) - A redis backed unified push service for server-side notifications to mobile devices.



## Natural Language Processing

*Libraries for working with human languages.*

* [go-eco](https://code.google.com/p/go-eco/) - Similarity, dissimilarity and distance matrices; diversity, equitability and inequality measures; species richness estimators; coenocline models.
* [golibstemmer](https://github.com/rjohnsondev/golibstemmer) - Go bindings for the snowball libstemmer library including porter 2
* [go-nlp](https://github.com/nuance/go-nlp) - Utilities for working with discrete probability distributions and other tools useful for doing NLP work.
* [go-porterstemmer](https://github.com/reiver/go-porterstemmer) - A native Go clean room implementation of the Porter Stemming algorithm.
* [go-stem](https://github.com/agonopol/go-stem) - Implementation of the porter stemming algorithm.
* [gounidecode](https://github.com/fiam/gounidecode) - Unicode transliterator (also known as unidecode) for Go
* [icu](https://github.com/goodsign/icu) - Cgo binding for icu4c C library detection and conversion functions. Guaranteed compatibility with version 50.1.
* [libtextcat](https://github.com/goodsign/libtextcat) - Cgo binding for libtextcat C library. Guaranteed compatibility with version 2.2.
* [MMSEGO](https://github.com/awsong/MMSEGO) - This is a GO implementation of [MMSEG](http://technology.chtsai.org/mmseg/) which a Chinese word splitting algorithm.
* [paicehusk](https://github.com/Rookii/paicehusk) - Golang implementation of the Paice/Husk Stemming Algorithm
* [porter](https://github.com/a2800276/porter) - This is a fairly straighforward port of Martin Porter's C implementation of the Porter stemming algorithm.
* [snowball](https://github.com/goodsign/snowball) - Snowball stemmer port (cgo wrapper) for Go. Provides word stem extraction functionality [Snowball native](http://snowball.tartarus.org/).
* [stemmer](https://github.com/dchest/stemmer) - Stemmer packages for Go programming language. Includes English and German stemmers.
* [textcat](https://github.com/pebbe/textcat) - A Go package for n-gram based text categorization, with support for utf-8 and raw text


## OpenGL

*Libraries for using OpenGL in Go.*

* [gl](https://github.com/go-gl/gl) - Go bindings for OpenGL. Requires an external dependency GLEW.
* [glfw3](https://github.com/go-gl/glfw3) - Go bindings for GLFW 3.
* [glow](https://github.com/errcw/glow) - Go binding generator and bindings for OpenGL.
* [mathgl](https://github.com/go-gl/mathgl) - Pure Go math package specialized for 3D math, with inspiration from GLM.



## ORM

*Libraries that implement Object-Relational Mapping or datamapping techniques.*

* [BeeDB](https://github.com/astaxie/beedb) - go ORM,support database/sql interface，pq/mysql/sqlite.
* [GORM](https://github.com/jinzhu/gorm) - The fantastic ORM library for Golang, aims to be developer friendly.
* [gorp](https://github.com/coopernurse/gorp) - Go Relational Persistence, ORM-ish library for Go.
* [hood](https://github.com/eaigner/hood) - Database agnostic ORM for Go.
* [QBS](https://github.com/coocood/qbs) - Stands for Query By Struct. A Go ORM.
* [upper.io/db](https://github.com/upper/db) - Single interface for interacting with different data sources through the use of adapters that wrap mature database drivers.
* [Xorm](https://github.com/go-xorm/xorm) - Simple and powerful ORM for Go.


## Package Management

*Libraries for package and dependency management.*

* [godep](https://github.com/tools/godep) - dependency tool for go, godep helps build packages reproducibly by fixing their dependencies.
* [gom](https://github.com/mattn/gom) - Go Manager - bundle for go.
* [goop](https://github.com/nitrous-io/goop) - A simple dependency manager for Go (golang), inspired by Bundler.
* [gpm](https://github.com/pote/gpm) - Barebones dependency manager for Go.


## Science and Data Analysis

*Libraries for scientific computing and data analyzing.*

* [blas](https://github.com/ziutek/blas) - Implementation of BLAS (Basic Linear Algebra Subprograms)
* [geom](https://github.com/skelterjohn/geom) - 2D geometry for golang
* [gocomplex](https://code.google.com/p/gocomplex/) - A complex number library for the Go programming language.
* [go-fn](https://code.google.com/p/go-fn/) - Mathematical functions written in Go language, that are not covered by math pkg
* [gofrac](https://github.com/anschelsc/gofrac) - A (goinstallable) fractions library for go with support for basic arithmetic.
* [go-gt](https://code.google.com/p/go-gt/) - Graph theory algorithms written in "Go" language
* [go.matrix](https://github.com/skelterjohn/go.matrix) - linear algebra for go
* [gostat](https://code.google.com/p/gostat/) - A statistics library for the go language
* [mudlark-go](https://code.google.com/p/mudlark-go-pkgs/) - A collection of packages providing (hopefully) useful code for use in software using Google's Go programming language.
* [plotinum](https://code.google.com/p/plotinum/) - Plotinum provides an API for building and drawing plots in Go.
* [vectormath](https://github.com/spate/vectormath) - Vectormath for Go, an adaptation of the scalar C functions from Sony's Vector Math library, as found in the Bullet-2.79 source code.


## Template Engines

*Libraries and tools for templating and lexing.*

* [amber](https://github.com/eknkc/amber) - Amber is an elegant templating engine for Go Programming Language It is inspired from HAML and Jade.
* [gold](https://github.com/yosssi/gold) - Gold is a template engine for Go. This simplifies HTML coding in Go web application development. This is influenced by Slim and Jade.
* [kasia.go](https://github.com/ziutek/kasia.go) - Templating system for HTML and other text documents - go implementation.
* [mustache](https://github.com/hoisie/mustache) - A Go implementation of the Mustache template language.
* [pongo2](https://github.com/flosch/pongo2) - A Django-like template-engine for Go.
* [Razor](https://github.com/sipin/gorazor) - Razor view engine for Golang.
* [Soy](https://github.com/robfig/soy) - Closure templates (aka Soy templates) for Go, following the [official spec](https://developers.google.com/closure/templates/)


## Testing

*Libraries for testing codebases and generating test data.*

* Testing Frameworks
    * [assert](https://github.com/bmizerany/assert) - Asserts to Go testing
    * [ginkgo](http://onsi.github.io/ginkgo/) - BDD Testing Framework for Go
    * [gocheck](http://labix.org/gocheck) - A more advanced testing framework alternative to gotest.
    * [GoConvey](https://github.com/smartystreets/goconvey/) - BDD-style framework with web UI and live reload
    * [GoSpec](https://github.com/orfjackal/gospec) - BDD-style testing framework for the Go programming language.
    * [gospecify](https://github.com/stesla/gospecify) - This provides a BDD syntax for testing your Go code. It should be familiar to anybody who has used libraries such as rspec.
    * [Hamcrest](https://github.com/rdrdr/hamcrest) - fluent framework for declarative Matcher objects that, when applied to input values, produce self-describing results.
    * [restit](https://github.com/yookoala/restit) - A Go micro framework to help writing RESTful API integration test.
    * [Testify](https://github.com/stretchr/testify) - A sacred extension to the standard go testing package.

* Mock
    * [gomock](https://code.google.com/p/gomock/) - Mocking framework for the Go programming language.
    * [mockhttp.go](https://github.com/tv42/mockhttp.go) - Mock object for Go http.ResponseWriter


## Text Processing

* Specific Formats
    * [blackfriday](https://github.com/russross/blackfriday) - Markdown processor in Go
        * [github_flavored_markdown](http://godoc.org/github.com/shurcooL/go/github_flavored_markdown) - GitHub Flavored Markdown renderer in Go.
    * [bluemonday](https://github.com/microcosm-cc/bluemonday) - HTML Sanitizer
    * [go-humanize](https://github.com/dustin/go-humanize) - Formatters for time, numbers, and memory size to human readable format.
    * [go-pkg-rss](https://github.com/jteeuwen/go-pkg-rss) - This package reads RSS and Atom feeds and provides a caching mechanism that adheres to the feed specs.
    * [go-pkg-xmlx](https://github.com/jteeuwen/go-pkg-xmlx) - Extension to the standard Go XML package. Maintains a node tree that allows forward/backwards browsing and exposes some simple single/multi-node search functions.
    * [slug](https://github.com/gosimple/slug) - URL-friendly slugify with multiple languages support.
    * [toml](https://github.com/BurntSushi/toml) - TOML configuration format (encoder/decoder with reflection).
    * [yaml](https://bitbucket.org/zombiezen/yaml) - Implements a YAML 1.2 parser in Go.
* Utility


## Third-party APIs

*Libraries for accessing third party APIs.*

* [github](https://github.com/google/go-github) - Go library for accessing the GitHub API
* [hipchat](https://github.com/andybons/hipchat) - This project implements a golang client library for the Hipchat API.
* [hipchat (xmpp)](https://github.com/daneharrigan/hipchat) - A golang package to communicate with HipChat over XMPP


## Utilities

*General utilities and tools to make your life easier.*

* [cli](https://github.com/codegangsta/cli) - A small package for building command line apps in Go
* [coop](https://github.com/rakyll/coop) - Cheat sheet for some of the common concurrent flows in Go
* [mp](https://github.com/sanbornm/mp) - A simple cli email parser. It currently takes stdin and outputs JSON.


## Video

*Libraries for manipulating video.*

* [aac/h264](https://github.com/go-av/codec) - Golang aac/h264 encoder and decoder.
* [gmf](https://github.com/3d0c/gmf) - Go bindings for FFmpeg av\* libraries.
* [gst](https://github.com/ziutek/gst) - Go bindings for GStreamer.


## Web Frameworks

*Full stack web frameworks.*

* [Beego](https://github.com/astaxie/beego) - beego is an open-source, high-performance web framework for the Go programming language.
* [Gin](https://github.com/gin-gonic/gin) - Gin is a web framework written in Go! It features a martini-like API with much better performance, up to 40 times faster. If you need performance and good productivity.
* [gocraft/web](https://github.com/gocraft/web) - A mux and middleware package in Go.
* [Goji](https://github.com/zenazn/goji) - Goji is a minimalistic web framework for Golang that's high in antioxidants.
* [Gorilla](https://github.com/gorilla/) - Gorilla is a web toolkit for the Go programming language.
* [httprouter](https://github.com/julienschmidt/httprouter) - A high performance router. Use this and the standard http handlers to form a very high performance web framework.
* [mango](https://github.com/paulbellamy/mango) - Mango is a modular web-application framework for Go, inspired by Rack, and PEP333.
* [Martini](https://github.com/go-martini/martini) - Martini is a powerful package for quickly writing modular web applications/services in Golang.
* [pat](https://github.com/bmizerany/pat) - Sinatra style pattern muxer for Go’s net/http library, by the author of Sinatra.
* [Revel](https://github.com/revel/revel) - A high-productivity web framework for the Go language.
* [tigertonic](https://github.com/rcrowley/go-tigertonic) - A Go framework for building JSON web services inspired by Dropwizard
* [traffic](https://github.com/pilu/traffic) - Sinatra inspired regexp/pattern mux and web framework for Go.
* [web.go](https://github.com/hoisie/web) - A simple framework to write webapps in Go.

<<<<<<< HEAD
* [GarageEngine](https://github.com/vova616/GarageEngine) - 2d game engine written in Go working on OpenGL.
* [fungo](https://github.com/beoran/fungo) - Fun Unified Game library for te gO Programming language.
* [go3d](https://github.com/ungerik/go3d) - A performance oriented 2D/3D math package for Go
* [go-rpg](https://github.com/viking/go-rpg) - Go package for creating role playing games
* [terrago](https://github.com/sarenji/terrago) - Fractal terrain generator in Go.
* [glop](https://github.com/runningwild/glop) - Glop (Game Library Of Power) is a fairly simple cross-platform game library.
=======
>>>>>>> c0212cc4

### Middlewares

* [alice](https://github.com/justinas/alice) - Painless middleware chaining for Go.
* [muxchain](https://github.com/stephens2424/muxchain) - Lightweight middleware for net/http.
* [negroni](https://github.com/codegangsta/negroni) - Idiomatic HTTP Middleware for Golang.
* [render](https://github.com/unrolled/render) - Go package for easily rendering JSON, XML, and HTML template responses.









# Tools

Go software and plugins.

## Code Analysis

* [doc](http://godoc.org/code.google.com/p/rspace.cmd/doc) - Go documentation tool that produces an alternative doc format.
* [goast-viewer](https://github.com/yuroyoro/goast-viewer) - Web based Golang AST visualizer.
* [goimports](https://github.com/bradfitz/goimports) - Tool to fix (add, remove) your Go imports automatically.
* [GoLint](https://github.com/golang/lint) - Golint is a linter for Go source code.


## Editor Plugins

* [go-lang-idea-plugin](https://github.com/go-lang-plugin-org/go-lang-idea-plugin) Go plugin for IntelliJ IDEA.
* [GoSublime](https://github.com/DisposaBoy/GoSublime) - A Golang plugin collection for the text editor SublimeText 2 providing code completion and other IDE-like features.
* [vim-compiler-go](https://github.com/rjohnsondev/vim-compiler-go) - A Vim plugin to highlight syntax errors on save.
* [vim-go](https://github.com/fatih/vim-go) - Go development plugin for Vim.

## Software Packages

Software written in Go.

### DevOps Tools

* [Boom](https://github.com/rakyll/boom) - Boom is a tiny program that sends some load to a web application.
* [gaudi](http://gaudi.io/) - Gaudi automates the setup of isolated and decoupled dev environments.
* [godbg](https://github.com/sirnewton01/godbg) - Web-based gdb front-end application.
* [Gogs](http://gogs.io/) - A Self Hosted Git Service in the Go Programming Language.
* [go-selfupdate](https://github.com/sanbornm/go-selfupdate) - Enable your Go applications to self update.
* [gox](https://github.com/mitchellh/gox) - A dead simple, no frills Go cross compile tool.
* [goxc](https://github.com/laher/goxc) - build tool for Go, with a focus on cross-compiling and packaging.
* [GVM](https://github.com/moovweb/gvm) - GVM provides an interface to manage Go versions.
* [hk](https://github.com/heroku/hk) - Heroku command-line interface in Go.
* [Mora](https://github.com/emicklei/mora) - REST server for accessing MongoDB documents and meta data.

### Other Software

* [Circuit](https://github.com/gocircuit/circuit) - Circuit is a programmable platform-as-a-service (PaaS) and/or Infrastructure-as-a-Service (IaaS), for management, discovery, synchronization and orchestration of services and hosts comprising cloud applications.
* [confd](https://github.com/kelseyhightower/confd) - Manage local application configuration files using templates and data from etcd or consul.
* [Docker](http://www.docker.com/) - An open platform for distributed applications for developers and sysadmins.
* [etcd](https://github.com/coreos/etcd) - A highly-available key value store for shared configuration and service discovery.
* [fleet](https://github.com/coreos/fleet) - A Distributed init System.
* [juju](https://juju.ubuntu.com/) - Configure, deploy, manage and monitor Openstack infrastructure.
* [Postman](https://github.com/zachlatta/postman) - Command-line utility for batch-sending email.
* [tsuru](http://www.tsuru.io/) - An extensible and open source Platform as a Service software.











# Resources

Where to discover new Go libraries.


## E-Books

* [build-applications-web](https://docs.google.com/file/d/0B2GBHFyTK2N8TzM4dEtIWjBJdEk/edit?pli=1)
* [golang-book](http://www.golang-book.com/)
* [golangbootcamp](http://golangbootcamp.com)
* [learning-go](http://www.miek.nl/downloads/Go/Learning-Go-latest.pdf)
* [network-programming](http://jan.newmarch.name/go/)

## Twitter

* [@golang](https://twitter.com/golang)
* [@golang_news](https://twitter.com/golang_news)
* [@golangweekly](https://twitter.com/golangweekly)


## Websites

* [Flipboard - Go Magazine](https://flipboard.com/section/the-golang-magazine-bVP7nS) - A collection of Go articles and tutorials.
* [godoc.org](http://godoc.org/) - Documentation for open source Go packages.
* [golang-nuts](https://groups.google.com/forum/#!forum/golang-nuts) - Go mailing list
* [Go Projects](https://code.google.com/p/go-wiki/wiki/Projects) - List of projects on the Go community wiki
* [r/Golang](http://www.reddit.com/r/golang) - News about Go.
* [Trending Go repositories on GitHub today](https://github.com/trending?l=go) - Good place to find new Go libraries.

### Tutorials

* [A Tour of Go](http://tour.golang.org/) - Interactive tour of Go
* [Go By Example](https://gobyexample.com/) - A hands-on introduction to Go using annotated example programs
* [Working with Go](https://github.com/mkaz/working-with-go) - An intro to go for experienced programmers
<|MERGE_RESOLUTION|>--- conflicted
+++ resolved
@@ -53,25 +53,6 @@
         - [Tutorials](#tutorials)
 
 
-<<<<<<< HEAD
-*Full stack web frameworks.*
-
-* [Beego](http://beego.me/) - beego is an open-source, high-performance web framework for the Go programming language.
-* [Gin](http://gin-gonic.github.io/gin/) - Gin is a web framework written in Go! It features a martini-like API with much better performance, up to 40 times faster. If you need performance and good productivity.
-* [gocraft/web](https://github.com/gocraft/web) - A mux and middleware package in Go.
-* [Goji](https://goji.io) - Goji is a minimalistic web framework for Golang that's high in antioxidants.
-* [Gorilla](http://www.gorillatoolkit.org/) - Gorilla is a web toolkit for the Go programming language.
-* [go-rest](https://github.com/ungerik/go-rest) - A small and evil REST framework for Go
-* [httprouter](https://github.com/julienschmidt/httprouter) - A high performance router. Use this and the standard http handlers to form a very high performance web framework.
-* [mango](https://github.com/paulbellamy/mango) - Mango is a modular web-application framework for Go, inspired by Rack, and PEP333.
-* [Martini](http://martini.codegangsta.io/) - Martini is a powerful package for quickly writing modular web applications/services in Golang.
-* [pat](https://github.com/bmizerany/pat) - Sinatra style pattern muxer for Go’s net/http library, by the author of Sinatra.
-* [Revel](http://revel.github.io/) - A high-productivity web framework for the Go language.
-* [tigertonic](https://github.com/rcrowley/go-tigertonic) - A Go framework for building JSON web services inspired by Dropwizard
-* [traffic](https://github.com/pilu/traffic) - Sinatra inspired regexp/pattern mux and web framework for Go.
-* [web.go](http://webgo.io/) - A simple framework to write webapps in Go.
-=======
->>>>>>> c0212cc4
 
 ## Audio/Music
 
@@ -184,6 +165,7 @@
 * [GarageEngine](https://github.com/vova616/GarageEngine) - 2d game engine written in Go working on OpenGL.
 * [glop](https://github.com/runningwild/glop) - Glop (Game Library Of Power) is a fairly simple cross-platform game library.
 * [go-rpg](https://github.com/viking/go-rpg) - Go package for creating role playing games
+* [go3d](https://github.com/ungerik/go3d) - A performance oriented 2D/3D math package for Go
 * [terrago](https://github.com/sarenji/terrago) - Fractal terrain generator in Go.
 
 
@@ -415,6 +397,7 @@
 * [gocraft/web](https://github.com/gocraft/web) - A mux and middleware package in Go.
 * [Goji](https://github.com/zenazn/goji) - Goji is a minimalistic web framework for Golang that's high in antioxidants.
 * [Gorilla](https://github.com/gorilla/) - Gorilla is a web toolkit for the Go programming language.
+* [go-rest](https://github.com/ungerik/go-rest) - A small and evil REST framework for Go
 * [httprouter](https://github.com/julienschmidt/httprouter) - A high performance router. Use this and the standard http handlers to form a very high performance web framework.
 * [mango](https://github.com/paulbellamy/mango) - Mango is a modular web-application framework for Go, inspired by Rack, and PEP333.
 * [Martini](https://github.com/go-martini/martini) - Martini is a powerful package for quickly writing modular web applications/services in Golang.
@@ -424,15 +407,6 @@
 * [traffic](https://github.com/pilu/traffic) - Sinatra inspired regexp/pattern mux and web framework for Go.
 * [web.go](https://github.com/hoisie/web) - A simple framework to write webapps in Go.
 
-<<<<<<< HEAD
-* [GarageEngine](https://github.com/vova616/GarageEngine) - 2d game engine written in Go working on OpenGL.
-* [fungo](https://github.com/beoran/fungo) - Fun Unified Game library for te gO Programming language.
-* [go3d](https://github.com/ungerik/go3d) - A performance oriented 2D/3D math package for Go
-* [go-rpg](https://github.com/viking/go-rpg) - Go package for creating role playing games
-* [terrago](https://github.com/sarenji/terrago) - Fractal terrain generator in Go.
-* [glop](https://github.com/runningwild/glop) - Glop (Game Library Of Power) is a fairly simple cross-platform game library.
-=======
->>>>>>> c0212cc4
 
 ### Middlewares
 
