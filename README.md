--- conflicted
+++ resolved
@@ -567,13 +567,7 @@
 - [fsm](https://github.com/cocoonspace/fsm) - Finite-State Machine package.
 - [go-geoindex](https://github.com/hailocab/go-geoindex) - In-memory geo index.
 - [go-rquad](https://github.com/aurelien-rainone/go-rquad) - Region quadtrees with efficient point location and neighbour finding.
-<<<<<<< HEAD
-=======
 - [go-tuple](https://github.com/barweiss/go-tuple) - Generic tuple implementation for Go 1.18+.
-- [gocache](https://github.com/eko/gocache) - A complete Go cache library with mutiple stores (memory, memcache, redis, ...), chainable, loadable, metrics cache and more.
-- [goconcurrentqueue](https://github.com/enriquebris/goconcurrentqueue) - Concurrent FIFO queue.
-- [gods](https://github.com/emirpasic/gods) - Go Data Structures. Containers, Sets, Lists, Stacks, Maps, BidiMaps, Trees, HashSet etc.
->>>>>>> 20a6884e
 - [gofal](https://github.com/xxjwxc/gofal) - fractional api for Go.
 - [gota](https://github.com/kniren/gota) - Implementation of dataframes, series, and data wrangling methods for Go.
 - [hide](https://github.com/emvi/hide) - ID type with marshalling to/from hash to prevent sending IDs to clients.
