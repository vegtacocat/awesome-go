--- conflicted
+++ resolved
@@ -788,11 +788,8 @@
 
 * [go-appindicator](https://github.com/dawidd6/go-appindicator) - Go bindings for libappindicator3 C library.
 * [gosx-notifier](https://github.com/deckarep/gosx-notifier) - OSX Desktop Notifications library for Go.
-<<<<<<< HEAD
 * [mac-activity-tracker](https://github.com/prashantgupta24/activity-tracker) - OSX library to notify about any (pluggable) activity on your machine.
-=======
 * [mac-sleep-notifier](https://github.com/prashantgupta24/mac-sleep-notifier) - OSX Sleep/Wake notifications in golang.
->>>>>>> bb336084
 * [robotgo](https://github.com/go-vgo/robotgo) - Go Native cross-platform GUI system automation. Control the mouse, keyboard and other.
 * [systray](https://github.com/getlantern/systray) - Cross platform Go library to place an icon and menu in the notification area.
 * [trayhost](https://github.com/shurcooL/trayhost) - Cross-platform Go library to place an icon in the host operating system's taskbar.
