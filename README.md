# Awesome Go [![Build Status](https://travis-ci.org/avelino/awesome-go.svg?branch=master)](https://travis-ci.org/avelino/awesome-go) [![Awesome](https://cdn.rawgit.com/sindresorhus/awesome/d7305f38d29fed78fa85652e3a63e154dd8e8829/media/badge.svg)](https://github.com/sindresorhus/awesome) [![Join the chat at https://gitter.im/avelino/awesome-go](https://badges.gitter.im/avelino/awesome-go.svg)](https://gitter.im/avelino/awesome-go?utm_source=badge&utm_medium=badge&utm_campaign=pr-badge&utm_content=badge)

A curated list of awesome Go frameworks, libraries and software. Inspired by [awesome-python](https://github.com/vinta/awesome-python).

### Contributing

Please take a quick gander at the [contribution guidelines](https://github.com/avelino/awesome-go/blob/master/CONTRIBUTING.md) first. Thanks to all [contributors](https://github.com/avelino/awesome-go/graphs/contributors); you rock!

#### *If you see a package or project here that is no longer maintained or is not a good fit, please submit a pull request to improve this file. Thank you!*

### Contents

- [Awesome Go](#awesome-go)
    - [Audio & Music](#audiomusic)
    - [Authentication & OAuth](#authentication--oauth)
    - [Command Line](#command-line)
    - [Configuration](#configuration)
    - [Continuous Integration](#continuous-integration)
    - [CSS Preprocessors](#css-preprocessors)
    - [Data Structures](#data-structures)
    - [Database](#database)
    - [Database Drivers](#database-drivers)
    - [Date & Time](#date--time)
    - [Distributed Systems](#distributed-systems)
    - [Email](#email)
    - [Embeddable Scripting Languages](#embeddable-scripting-languages)
    - [Files](#files)
    - [Financial](#financial)
    - [Forms](#forms)
    - [Game Development](#game-development)
    - [Generation & Generics](#generation--generics)
    - [Go Compilers](#go-compilers)
    - [Goroutines](#goroutines)
    - [GUI](#gui)
    - [Hardware](#hardware)
    - [Images](#images)
    - [IoT](#iot-internet-of-things)
    - [Logging](#logging)
    - [Machine Learning](#machine-learning)
    - [Messaging](#messaging)
    - [Miscellaneous](#miscellaneous)
    - [Natural Language Processing](#natural-language-processing)
    - [Networking](#networking)
    - [OpenGL](#opengl)
    - [ORM](#orm)
    - [Package Management](#package-management)
    - [Query Language](#query-language)
    - [Resource Embedding](#resource-embedding)
    - [Science and Data Analysis](#science-and-data-analysis)
    - [Security](#security)
    - [Serialization](#serialization)
    - [Template Engines](#template-engines)
    - [Testing](#testing)
    - [Text Processing](#text-processing)
    - [Third-party APIs](#third-party-apis)
    - [Utilities](#utilities)
    - [Validation](#validation)
    - [Version Control](#version-control)
    - [Video](#video)
    - [Web Frameworks](#web-frameworks)
        - [Middlewares](#middlewares)
            - [Actual middlewares](#actual-middlewares)
            - [Libraries for creating HTTP middlewares](#libraries-for-creating-http-middlewares)
        - [Routers](#routers)
    - [Windows](#windows)
    - [XML](#xml)

- [Tools](#tools)
    - [Code Analysis](#code-analysis)
    - [Editor Plugins](#editor-plugins)
    - [Go Tools](#go-tools)
    - [Software Packages](#software-packages)
        - [DevOps Tools](#devops-tools)
        - [Other Software](#other-software)

- [Server Applications](#server-applications)

- [Resources](#resources)
    - [Benchmarks](#benchmarks)
    - [Conferences](#conferences)
    - [E-Books](#e-books)
    - [Twitter](#twitter)
    - [Websites](#websites)
        - [Tutorials](#tutorials)

## Audio/Music

*Libraries for manipulating audio.*

* [flac](https://github.com/eaburns/flac) - A native Go FLAC decoder.
* [flac](https://github.com/mewkiz/flac) - A native Go FLAC decoder.
* [gaad](https://github.com/Comcast/gaad) - A native Go AAC bitstream parser
* [go-sox](https://github.com/krig/go-sox) - libsox bindings for go.
* [go_mediainfo](https://github.com/zhulik/go_mediainfo) - libmediainfo bindings for go.
* [gosamplerate](https://github.com/dh1tw/gosamplerate) - libsamplerate bindings for go.
* [id3v2](https://github.com/bogem/id3v2) - Fast and stable ID3 parsing and writing library for Go
* [mix](https://github.com/go-mix/mix) - Sequence-based Go-native audio mixer for music apps.
* [mp3](https://github.com/tcolgate/mp3) - A native Go MP3 decoder.
* [music-theory](https://github.com/go-music-theory/music-theory) - Music theory models in Go.
* [PortAudio](https://github.com/gordonklaus/portaudio) - Go bindings for the PortAudio audio I/O library.
* [portmidi](https://github.com/rakyll/portmidi) - Go bindings for PortMidi.
* [taglib](https://github.com/wtolson/go-taglib) - Go bindings for taglib.
* [vorbis](https://github.com/mccoyst/vorbis) - A "native" Go Vorbis decoder (uses CGO, but has no dependencies).
* [waveform](https://github.com/mdlayher/waveform) - Go package capable of generating waveform images from audio streams.

## Authentication & OAuth

*Libraries for implementing authentications schemes.*

* [authboss](https://github.com/go-authboss/authboss) - A modular authentication system for the web. It tries to remove as much boilerplate and "hard things" as possible so that each time you start a new web project in Go, you can plug it in, configure, and start building your app without having to build an authentication system each time.
* [casbin](https://github.com/hsluoyz/casbin) - An authorization library that supports access control models like ACL, RBAC, ABAC.
* [Go-AWS-Auth](https://github.com/smartystreets/go-aws-auth) - AWS (Amazon Web Services) request signing library.
* [go-jose](https://github.com/square/go-jose) - A fairly complete implementation of the JOSE working group's JSON Web Token, JSON Web Signatures, and JSON Web Encryption specs.
* [go-oauth2-server](https://github.com/RichardKnop/go-oauth2-server) - A standalone, specification-compliant,  OAuth2 server written in Golang.
* [go.auth](https://github.com/bradrydzewski/go.auth) - Authentication API for Go web applications.
* [gologin](https://github.com/dghubble/gologin) - chainable handlers for login with OAuth1 and OAuth2 authentication providers.
* [gorbac](https://github.com/mikespook/gorbac) - provides a lightweight role-based access control (RBAC) implementation in Golang.
* [goth](https://github.com/markbates/goth) - provides a simple, clean, and idiomatic way to use OAuth and OAuth2. Handles multiple provides out of the box.
* [httpauth](https://github.com/goji/httpauth) - HTTP Authentication middleware.
* [jwt](https://github.com/robbert229/jwt) - A clean and easy to use implementation of JSON Web Tokens (JWT).
* [jwt-auth](https://github.com/adam-hanna/jwt-auth) - JWT middleware for goLang http servers with many configuration options.
* [jwt-go](https://github.com/dgrijalva/jwt-go) - Golang implementation of JSON Web Tokens (JWT).
* [loginsrv](https://github.com/tarent/loginsrv) - JWT login microservice with plugable backends such as OAuth2 (Github), htpasswd, osiam.
* [oauth2](https://github.com/golang/oauth2) - Successor of goauth2. Generic OAuth 2.0 package that comes with JWT, Google APIs, Compute Engine and App Engine support.
* [osin](https://github.com/RangelReale/osin) - Golang OAuth2 server library.
* [permissions2](https://github.com/xyproto/permissions2) - Library for keeping track of users, login states and permissions. Uses secure cookies and bcrypt.
* [session](https://github.com/icza/session) - Go session management for web servers (including support for Google App Engine - GAE).
* [sessions](https://github.com/adam-hanna/sessions) - A dead simple, highly performant, highly customizable sessions service for go http servers.
* [traefik](https://github.com/containous/traefik) - A reverse proxy and load balancer with support for multiple backends.
* [yubigo](https://github.com/GeertJohan/yubigo) - a Yubikey client package that provides a simple API to integrate the Yubico Yubikey into a go application.

## Command Line

### Standard CLI

*Libraries for building standard or basic Command Line applications.*

* [argv](https://github.com/cosiner/argv) - A Go library to split command line string as arguments array using the bash syntax.
* [cli](https://github.com/mkideal/cli) - A feature-rich and easy to use command-line package based on golang tag
* [cli-init](https://github.com/tcnksm/gcli) - The easy way to start building Golang command line application.
* [climax](http://github.com/tucnak/climax) - An alternative CLI with "human face", in spirit of Go command
* [cobra](https://github.com/spf13/cobra) - A Commander for modern Go CLI interactions
* [complete](https://github.com/posener/complete) - Write bash completions in Go + Go command bash completion.
* [docopt.go](https://github.com/docopt/docopt.go) - A command-line arguments parser that will make you smile.
* [drive](https://github.com/odeke-em/drive) - Google Drive client for the commandline
* [flag](https://github.com/cosiner/flag) - A simple but powerful command line option parsing library for Go support subcommand
* [go-arg](https://github.com/alexflint/go-arg) - Struct-based argument parsing in Go
* [go-flags](https://github.com/jessevdk/go-flags) - go command line option parser
* [kingpin](https://github.com/alecthomas/kingpin) - A command line and flag parser supporting sub commands.
* [liner](https://github.com/peterh/liner) - A Go readline-like library for command-line interfaces.
* [mitchellh/cli](https://github.com/mitchellh/cli) - A Go library for implementing command-line interfaces.
* [mow.cli](https://github.com/jawher/mow.cli) - A Go library for building CLI applications with sophisticated flag and argument parsing and validation.
* [pflag](https://github.com/spf13/pflag) - Drop-in replacement for Go's flag package, implementing POSIX/GNU-style --flags.
* [readline](https://github.com/chzyer/readline) - A pure golang implementation that provide most of features in GNU-Readline under MIT license.
* [sflags](https://github.com/octago/sflags) - Struct based flags generator for flag, urfave/cli, pflag, cobra, kingpin and other libraries.
* [ukautz/clif](https://github.com/ukautz/clif) - A small command line interface framework.
* [urfave/cli](https://github.com/urfave/cli) - A simple, fast, and fun package for building command line apps in Go (formerly codegangsta/cli).
* [wlog](https://github.com/dixonwille/wlog) - A simple logging interface that supports cross-platform color and concurrency.
* [wmenu](https://github.com/dixonwille/wmenu) - An easy to use menu structure for cli applications that prompts users to make choices.

### Advanced Console UIs

*Libraries for building Console Applications and Console User Interfaces.*

* [aurora](https://github.com/logrusorgru/aurora) - ANSI terminal colors that supports fmt.Printf/Sprintf
* [chalk](https://github.com/ttacon/chalk) - Intuitive package for prettifying terminal/console output.
* [color](https://github.com/fatih/color) - Versatile package for colored terminal output.
* [colourize](https://github.com/TreyBastian/colourize) - Go library for ANSI colour text in terminals.
* [go-ataman](https://github.com/workanator/go-ataman) - Go library for rendering ANSI colored text templates in terminals.
* [go-colorable](https://github.com/mattn/go-colorable) - Colorable writer for windows.
* [go-colortext](https://github.com/daviddengcn/go-colortext) - Go library for color output in terminals.
* [go-isatty](https://github.com/mattn/go-isatty) - isatty for golang.
* [gocui](https://github.com/jroimartin/gocui) - Minimalist Go library aimed at creating Console User Interfaces.
* [gommon/color](https://github.com/labstack/gommon/tree/master/color) - Style terminal text.
* [termbox-go](https://github.com/nsf/termbox-go) - Termbox is a library for creating cross-platform text-based interfaces.
* [termtables](https://github.com/apcera/termtables) - A Go port of the Ruby library [terminal-tables](https://github.com/tj/terminal-table) for simple ASCII table generation as well as providing markdown and HTML output
* [termui](https://github.com/gizak/termui) - Go terminal dashboard based on **termbox-go** and inspired by [blessed-contrib](https://github.com/yaronn/blessed-contrib).
* [uilive](https://github.com/gosuri/uilive) - A library for updating terminal output in realtime.
* [uiprogress](https://github.com/gosuri/uiprogress) - A flexible library to render progress bars in terminal applications.
* [uitable](https://github.com/gosuri/uitable) - A library to improve readability in terminal apps using tabular data.

## Configuration

*Libraries for configuration parsing.*

* [config](https://github.com/olebedev/config) - JSON or YAML configuration wrapper with environment variables and flags parsing.
* [configure](https://github.com/paked/configure) - Provides configuration through multiple sources, including JSON, flags and environment variables.
* [env](https://github.com/caarlos0/env) - Parse environment variables to Go structs (with defaults).
* [envcfg](https://github.com/tomazk/envcfg) - Un-marshaling environment variables to Go structs.
* [envconf](https://github.com/ian-kent/envconf) - Configuration from environment
* [envconfig](https://github.com/vrischmann/envconfig) - Read your configuration from environment variables.
* [gcfg](https://github.com/go-gcfg/gcfg) - read INI-style configuration files into Go structs; supports user-defined types and subsections
* [goConfig](https://github.com/crgimenes/goConfig) - Parse a struct as input and populates the fields of this struct with parameters fom command line, environment variables and configuration file.
* [gofigure](https://github.com/ian-kent/gofigure) - Go application configuration made easy
* [hjson](https://github.com/hjson/hjson-go) - Human JSON, a configuration file format for humans. Relaxed syntax, fewer mistakes, more comments.
* [ingo](https://github.com/schachmat/ingo) - Flags persisted in an ini-like config file
* [ini](https://github.com/go-ini/ini) - Go package for read and write INI files
* [joshbetz/config](https://github.com/joshbetz/config) - A small configuration library for Go that parses environment variables, JSON files, and reloads automatically on SIGHUP.
* [mini](https://github.com/sasbury/mini) - A golang package for parsing ini-style configuration files
* [store](https://github.com/tucnak/store) - A lightweight configuration manager for Go
* [viper](https://github.com/spf13/viper) - Go configuration with fangs

## Continuous Integration

*Tools for help with continuous integration.*

* [drone](https://github.com/drone/drone) - Drone is a Continuous Integration platform built on Docker, written in Go
* [goveralls](https://github.com/mattn/goveralls) - Go integration for Coveralls.io continuous code coverage tracking system.
* [overalls](https://github.com/go-playground/overalls) - Multi-Package go project coverprofile for tools like goveralls

## CSS Preprocessors

*Libraries for preprocessing CSS files.*

* [c6](https://github.com/c9s/c6) - High performance SASS compatible-implementation compiler written in Go
* [gcss](https://github.com/yosssi/gcss) - Pure Go CSS Preprocessor.
* [go-libsass](https://github.com/wellington/go-libsass) - Go wrapper to the 100% Sass compatible libsass project.

## Data Structures

*Generic datastructures and algorithms in Go.*

* [binpacker](https://github.com/zhuangsirui/binpacker) - Binary packer and unpacker helps user build custom binary stream.
* [bit](https://github.com/yourbasic/bit) - Golang set data structure with bonus bit-twiddling functions.
* [bitset](https://github.com/willf/bitset) - Go package implementing bitsets.
* [bloom](https://github.com/zhenjl/bloom) - Bloom filters implemented in Go.
* [bloom](https://github.com/yourbasic/bloom) - Golang Bloom filter implementation.
* [boomfilters](https://github.com/tylertreat/BoomFilters) - Probabilistic data structures for processing continuous, unbounded streams
* [count-min-log](https://github.com/seiflotfy/count-min-log) - A Go implementation Count-Min-Log sketch: Approximately counting with approximate counters (Like Count-Min sketch but using less memory).
* [cuckoofilter](https://github.com/seiflotfy/cuckoofilter) - Cuckoo filter: a good alternative to a counting bloom filter implemented in Go.
* [encoding](https://github.com/zhenjl/encoding) - Integer Compression Libraries for Go.
* [go-adaptive-radix-tree](https://github.com/plar/go-adaptive-radix-tree) - A Go implementation of Adaptive Radix Tree.
* [go-datastructures](https://github.com/Workiva/go-datastructures) - A collection of useful, performant, and thread-safe data structures
* [go-geoindex](https://github.com/hailocab/go-geoindex) - In-memory geo index.
* [go-rquad](https://github.com/aurelien-rainone/go-rquad) - Region quadtrees with efficient point location and neighbour finding.
* [gods](https://github.com/emirpasic/gods) - Go Data Structures. Containers, Sets, Lists, Stacks, Maps, BidiMaps, Trees, HashSet etc.
* [golang-set](https://github.com/deckarep/golang-set) - Thread-Safe and Non-Thread-Safe high-performance sets for Go.
* [goskiplist](https://github.com/ryszard/goskiplist) - A skip list implementation in Go.
* [gota](https://github.com/kniren/gota) - An implementation of dataframes, series, and data wrangling methods for Go.
* [hilbert](https://github.com/google/hilbert) - Go package for mapping values to and from space-filling curves, such as Hilbert and Peano curves.
* [levenshtein](https://github.com/agext/levenshtein) - Levenshtein distance and similarity metrics with customizable edit costs and Winkler-like bonus for common prefix.
* [levenshtein](https://github.com/agnivade/levenshtein) - Implementation to calculate levenshtein distance in Go.
* [mafsa](https://github.com/smartystreets/mafsa) - MA-FSA implementation with Minimal Perfect Hashing
* [roaring](https://github.com/RoaringBitmap/roaring) - Go package implementing compressed bitsets.
* [skiplist](https://github.com/gansidui/skiplist) - Skiplist implementation in Go
* [trie](https://github.com/derekparker/trie) - Trie implementation in Go
* [ttlcache](https://github.com/diegobernardes/ttlcache) - An in-memory LRU string-interface{} map with expiration for golang
* [willf/bloom](https://github.com/willf/bloom) - Go package implementing Bloom filters.

## Database

*Databases implemented in Go.*

* [BigCache](https://github.com/allegro/bigcache) - Efficient key/value cache for gigabytes of data.
* [bolt](https://github.com/boltdb/bolt) - A low-level key/value database for Go.
* [buntdb](https://github.com/tidwall/buntdb) - A fast, embeddable, in-memory key/value database for Go with custom indexing and spatial support.
* [cache2go](https://github.com/muesli/cache2go) - An in-memory key:value cache which supports automatic invalidation based on timeouts.
* [cockroach](https://github.com/cockroachdb/cockroach) - A Scalable, Geo-Replicated, Transactional Datastore
* [couchcache](https://github.com/codingsince1985/couchcache) - A RESTful caching micro-service backed by Couchbase server.
* [dgraph](https://github.com/dgraph-io/dgraph) - Scalable, Distributed, Low Latency, High Throughput Graph Database.
* [diskv](https://github.com/peterbourgon/diskv) - A home-grown disk-backed key-value store.
* [eliasdb](https://github.com/krotik/eliasdb) - Dependency-free, transactional graph database with REST API, phrase search and SQL-like query language.
* [forestdb](https://github.com/couchbase/goforestdb) - Go bindings for ForestDB.
* [GCache](https://github.com/bluele/gcache) - Cache library with support for expirable Cache, LFU, LRU and ARC.
* [geocache](https://github.com/melihmucuk/geocache) - An in-memory cache that is suitable for geolocation based applications.
* [go-cache](https://github.com/pmylund/go-cache) - An in-memory key:value store/cache (similar to Memcached) library for Go, suitable for single-machine applications.
* [goleveldb](https://github.com/syndtr/goleveldb) - An implementation of the [LevelDB](https://github.com/google/leveldb) key/value database in the Go.
* [groupcache](https://github.com/golang/groupcache) - Groupcache is a caching and cache-filling library, intended as a replacement for memcached in many cases.
* [influxdb](https://github.com/influxdb/influxdb) - Scalable datastore for metrics, events, and real-time analytics
* [ledisdb](https://github.com/siddontang/ledisdb) - Ledisdb is a high performance NoSQL like Redis based on LevelDB.
* [levigo](https://github.com/jmhodges/levigo) - Levigo is a Go wrapper for LevelDB.
* [moss](https://github.com/couchbase/moss) - Moss is a simple LSM key-value storage engine written in 100% Go.
* [piladb](https://github.com/fern4lvarez/piladb) - Lightweight RESTful database engine based on stack data structures.
* [pREST](https://github.com/nuveo/prest) - Serve a RESTful API from any PostgreSQL database.
* [prometheus](https://github.com/prometheus/prometheus) - Monitoring system and time series database.
* [rqlite](https://github.com/rqlite/rqlite) - The lightweight, distributed, relational database built on SQLite.
* [Scribble](https://github.com/nanobox-io/golang-scribble) - A tiny flat file JSON store.
* [tempdb](https://github.com/rafaeljesus/tempdb) - Key-value store for temporary items.
* [tidb](https://github.com/pingcap/tidb) - TiDB is a distributed SQL database. Inspired by the design of Google F1.
* [tiedot](https://github.com/HouzuoGuo/tiedot) - Your NoSQL database powered by Golang.
* [Tile38](https://github.com/tidwall/tile38) - A geolocation DB with spatial index and realtime geofencing.

*Database schema migration.*

* [darwin](https://github.com/GuiaBolso/darwin) - Database schema evolution library for Go
* [goose](https://github.com/steinbacher/goose) - Database migration tool. You can manage your database's evolution by creating incremental SQL or Go scripts.
* [gormigrate](https://github.com/go-gormigrate/gormigrate) - Database schema migration helper for Gorm ORM.
* [migrate](https://github.com/mattes/migrate) - Database migrations. CLI and Golang library.
* [pravasan](https://github.com/pravasan/pravasan) - Simple Migration tool - currently for MySQL but planning to support soon for Postgres, SQLite, MongoDB, etc.,
* [soda](https://github.com/markbates/pop/tree/master/soda) - Database migration, creation, ORM, etc... for MySQL, PostgreSQL, and SQLite.
* [sql-migrate](https://github.com/rubenv/sql-migrate) - Database migration tool. Allows embedding migrations into the application using go-bindata.

*Database tools.*

* [go-mysql](https://github.com/siddontang/go-mysql) - A go toolset to handle MySQL protocol and replication.
* [go-mysql-elasticsearch](https://github.com/siddontang/go-mysql-elasticsearch) - Sync your MySQL data into Elasticsearch automatically.
* [kingshard](https://github.com/flike/kingshard) - kingshard is a high performance proxy for MySQL powered by Golang.
* [myreplication](https://github.com/2tvenom/myreplication) - MySql binary log replication listener. Support statement and row based replication.
* [orchestrator](https://github.com/github/orchestrator) - MySQL replication topology manager & visualizer
* [pgweb](https://github.com/sosedoff/pgweb) - A web-based PostgreSQL database browser
* [vitess](https://github.com/youtube/vitess) - vitess provides servers and tools which facilitate scaling of MySQL databases for large scale web services.

*SQL query builder, libraries for building and using SQL.*

* [dat](https://github.com/mgutz/dat) - Go Postgres Data Access Toolkit
* [Dotsql](https://github.com/gchaincl/dotsql) - Go library that helps you keep sql files in one place and use it with ease.
* [goqu](https://github.com/doug-martin/goqu) - An idiomatic SQL builder and query library.
* [igor](https://github.com/galeone/igor) - Abstraction layer for PostgreSQL that supports advanced functionality and uses gorm-like syntax.
* [ozzo-dbx](https://github.com/go-ozzo/ozzo-dbx) - Powerful data retrieval methods as well as DB-agnostic query building capabilities.
* [scaneo](https://github.com/variadico/scaneo) - Generate Go code to convert database rows into arbitrary structs.
* [sqrl](https://github.com/elgris/sqrl) - SQL query builder, fork of Squirrel with improved performance.
* [Squirrel](https://github.com/Masterminds/squirrel) - Go library that helps you build SQL queries.
* [xo](https://github.com/knq/xo) - Generate idiomatic Go code for databases based on existing schema definitions or custom queries supporting PostgreSQL, MySQL, SQLite, Oracle, and Microsoft SQL Server.

## Database Drivers

*Libraries for connecting and operating databases.*

* Relational Databases
    * [bgc](https://github.com/viant/bgc) - Datastore Connectivity for BigQuery for go.
    * [firebirdsql](https://github.com/nakagami/firebirdsql) - Firebird RDBMS SQL driver for Go
    * [go-adodb](https://github.com/mattn/go-adodb) - Microsoft ActiveX Object DataBase driver for go that using database/sql.
    * [go-bqstreamer](https://github.com/rounds/go-bqstreamer) - BigQuery fast and concurrent stream insert.
    * [go-mssqldb](https://github.com/denisenkom/go-mssqldb) - Microsoft MSSQL driver prototype in go language.
    * [go-oci8](https://github.com/mattn/go-oci8) - Oracle driver for go that using database/sql.
    * [go-sql-driver/mysql](https://github.com/go-sql-driver/mysql) - MySQL driver for Go.
    * [go-sqlite3](https://github.com/mattn/go-sqlite3) - SQLite3 driver for go that using database/sql.
    * [gofreetds](https://github.com/minus5/gofreetds) Microsoft MSSQL driver. Go wrapper over [FreeTDS](http://www.freetds.org).
    * [pgx](https://github.com/jackc/pgx) - PostgreSQL driver supporting features beyond those exposed by database/sql.
    * [pq](https://github.com/lib/pq) - Pure Go Postgres driver for database/sql.

* NoSQL Databases
    * [aerospike-client-go](https://github.com/aerospike/aerospike-client-go) - Aerospike client in Go language.
    * [arangolite](https://github.com/solher/arangolite) - Lightweight golang driver for ArangoDB.
    * [asc](https://github.com/viant/asc) - Datastore Connectivity for Aerospike for go.
    * [cayley](https://github.com/google/cayley) - A graph database with support for multiple backends.
    * [dsc](https://github.com/viant/dsc) - Datastore connectivity for SQL, NoSQL, structured files.
    * [dynago](https://github.com/underarmour/dynago) - Dynago is a principle of least surprise client for DynamoDB
    * [go-couchbase](https://github.com/couchbase/go-couchbase) - Couchbase client in Go
    * [go-couchdb](https://github.com/fjl/go-couchdb) - Yet another CouchDB HTTP API wrapper for Go
    * [gocb](https://github.com/couchbase/gocb) - Official Couchbase Go SDK
    * [gocql](http://gocql.github.io) - A Go language driver for Apache Cassandra.
    * [gomemcache](https://github.com/bradfitz/gomemcache/) - memcache client library for the Go programming language.
    * [gorethink](https://github.com/dancannon/gorethink) - Go language driver for RethinkDB
    * [goriak](https://github.com/zegl/goriak) - Go language driver for Riak KV
    * [mgo](https://godoc.org/labix.org/v2/mgo) - MongoDB driver for the Go language that implements a rich and well tested selection of features under a very simple API following standard Go idioms.
    * [neo4j](https://github.com/cihangir/neo4j) - Neo4j Rest API Bindings for Golang
    * [Neo4j-GO](https://github.com/davemeehan/Neo4j-GO) - Neo4j REST Client in golang.
    * [neoism](https://github.com/jmcvetta/neoism) - Neo4j client for Golang
    * [redigo](https://github.com/garyburd/redigo) - Redigo is a Go client for the Redis database.
    * [redis](https://github.com/go-redis/redis) - Redis client for Golang
    * [redis](https://github.com/hoisie/redis) - A simple, powerful Redis client for Go.
    * [redis](https://github.com/bsm/redeo) - Redis-protocol compatible TCP servers/services.

* Search and Analytic Databases
    * [bleve](https://github.com/blevesearch/bleve) - A modern text indexing library for go.
    * [elastic](https://github.com/olivere/elastic) - Elasticsearch client for Go.
    * [elasticsql](https://github.com/cch123/elasticsql) - Convert sql to elasticsearch dsl in Go.
    * [elastigo](https://github.com/mattbaird/elastigo) - A Elasticsearch client library.
    * [goes](https://github.com/belogik/goes) - A library to interact with Elasticsearch.
    * [skizze](https://github.com/seiflotfy/skizze) - A probabilistic data-structures service and storage.

## Date & Time

*Libraries for working with dates and times.*

* [carbon](https://github.com/uniplaces/carbon) - A simple Time extension with a lot of util methods, ported from PHP Carbon library.
* [durafmt](https://github.com/hako/durafmt) - A time duration formatting library for Go.
* [feiertage](https://github.com/wlbr/feiertage) - A set of functions to calculate public holidays in Germany, incl. specialization on the states of Germany (Bundesländer). Things like Easter, Pentecoast, Thanksgiving...
* [go-persian-calendar](https://github.com/yaa110/go-persian-calendar) - The implementation of the Persian (Solar Hijri) Calendar in Go (golang).
* [goweek](https://github.com/grsmv/goweek) - Library for working with week entity in golang.
* [now](https://github.com/jinzhu/now) - Now is a time toolkit for golang.
* [NullTime](https://github.com/kirillDanshin/nulltime) - Nullable time.Time
* [timeutil](https://github.com/leekchan/timeutil) - Useful extensions (Timedelta, Strftime, ...) to the golang's time package.

## Distributed Systems

*Packages that help with building Distributed Systems.*

* [celeriac](https://github.com/svcavallar/celeriac.v1) - A library for adding support for interacting and monitoring Celery workers, tasks and events in Go
* [flowgraph](https://github.com/vectaport/flowgraph) - MPI-style ready-send coordination layer.
* [gleam](https://github.com/chrislusf/gleam) - Fast and scalable distributed map/reduce system written in pure Go and Luajit, combining Go's high concurrency with Luajit's high performance, runs standalone or distributed.
* [glow](https://github.com/chrislusf/glow) - Easy-to-Use scalable distributed big data processing, Map-Reduce, DAG execution, all in pure Go.
* [go-jump](https://github.com/dgryski/go-jump) - A port of Google's "Jump" Consistent Hash function.
* [go-kit](https://github.com/go-kit/kit) - A Microservice toolkit with support for service discovery, load balancing, pluggable transports, request tracking, etc.
* [gorpc](https://github.com/valyala/gorpc) - Simple, fast and scalable RPC library for high load.
* [grpc-go](https://github.com/grpc/grpc-go) - The Go language implementation of gRPC. HTTP/2 based RPC.
* [hprose](https://github.com/hprose/hprose-golang) - A very newbility RPC Library, support 25+ languages now.
* [jsonrpc](https://github.com/osamingo/jsonrpc) - The jsonrpc package helps implement of JSON-RPC 2.0.
* [jsonrpc](https://github.com/ybbus/jsonrpc) - A JSON-RPC 2.0 HTTP client implementation
* [KrakenD](https://github.com/devopsfaith/krakend) - Ultra performant API Gateway framework with middlewares.
* [micro](https://github.com/micro/micro) - A pluggable microservice toolkit and distributed systems platform.
* [NATS](https://github.com/nats-io/gnatsd) - A lightweight, high performance messaging system for microservices, IoT, and cloud native systems.
* [raft](https://github.com/hashicorp/raft) - Golang implementation of the Raft consensus protocol, by HashiCorp.
* [raft](https://github.com/coreos/etcd/tree/master/raft#readme) - Go implementation of the Raft consensus protocol, by CoreOS.
* [ringpop-go](https://github.com/uber/ringpop-go) - Scalable, fault-tolerant application-layer sharding for Go applications
* [rpcx](https://github.com/smallnest/rpcx) - A distributed pluggable RPC service framework like alibaba Dubbo.
* [sleuth](https://github.com/ursiform/sleuth) - A library for master-less p2p auto-discovery and RPC between HTTP services (using [ZeroMQ](https://github.com/zeromq/libzmq)).
* [tendermint](https://github.com/tendermint/tendermint) - High-performance middleware for transforming a state machine written in any programming language into a Byzantine Fault Tolerant replicated state machine using the Tendermint consensus and blockchain protocols.
* [torrent](https://github.com/anacrolix/torrent) - BitTorrent client package.
    * [dht](https://godoc.org/github.com/anacrolix/dht) - BitTorrent Kademlia DHT implementation.
    * [go-peerflix](https://github.com/Sioro-Neoku/go-peerflix) - Video streaming torrent client.

## Email

*Libraries that implement email creation and sending.*

* [douceur](https://github.com/aymerick/douceur) - CSS inliner for your HTML emails.
* [email](https://github.com/jordan-wright/email) - A robust and flexible email library for Go.
* [go-dkim](https://github.com/toorop/go-dkim) - A DKIM library, to sign & verify email.
* [go-imap](https://github.com/emersion/go-imap) - An IMAP library for clients and servers
* [go-message](https://github.com/emersion/go-message) - A streaming library for the Internet Message Format and mail messages
* [Gomail](https://github.com/go-gomail/gomail/) - Gomail is a very simple and powerful package to send emails.
* [Hectane](https://github.com/hectane/hectane) - Lightweight SMTP client providing an HTTP API
* [hermes](https://github.com/matcornic/hermes) - Golang package that generates clean, responsive HTML e-mails
* [MailHog](https://github.com/mailhog/MailHog) - Email and SMTP testing with web and API interface
* [SendGrid](https://github.com/sendgrid/sendgrid-go) - SendGrid's Go library for sending email
* [smtp](https://github.com/mailhog/smtp) - SMTP server protocol state machine

## Embeddable Scripting Languages

*Embedding other languages inside your go code.*

* [agora](https://github.com/PuerkitoBio/agora) - Dynamically typed, embeddable programming language in Go
* [anko](https://github.com/mattn/anko) - Scriptable interpreter written in Go
* [binder](https://github.com/alexeyco/binder) - Go to Lua binding library, based on [gopher-lua](https://github.com/yuin/gopher-lua)
* [gisp](https://github.com/jcla1/gisp) - Simple LISP in Go
* [go-duktape](https://github.com/olebedev/go-duktape) - Duktape JavaScript engine bindings for Go
* [go-lua](https://github.com/Shopify/go-lua) - A port of the Lua 5.2 VM to pure Go
* [go-php](https://github.com/deuill/go-php) - PHP bindings for Go
* [go-python](https://github.com/sbinet/go-python) - naive go bindings to the CPython C-API
* [golua](https://github.com/aarzilli/golua) - Go bindings for Lua C API
* [gopher-lua](https://github.com/yuin/gopher-lua) - a Lua 5.1 VM and compiler written in Go
* [ngaro](https://github.com/db47h/ngaro) - Embeddable Ngaro VM implementation enabling scripting in Retro
* [otto](https://github.com/robertkrimen/otto) - A JavaScript interpreter written in Go
* [purl](https://github.com/ian-kent/purl) - Perl 5.18.2 embedded in Go

## Files

*Libraries for  handling files and file systems.*

* [afero](https://github.com/spf13/afero) - A FileSystem Abstraction System for Go.
* [notify](https://github.com/rjeczalik/notify) - File system event notification library with simple API, similar to os/signal.
* [tarfs](https://github.com/posener/tarfs) - An implementation of the [`FileSystem` interface](https://godoc.org/github.com/kr/fs#FileSystem) for tar files.

## Financial

*Packages for accounting and finance.*

* [accounting](https://github.com/leekchan/accounting) - money and currency formatting for golang
* [decimal](https://github.com/shopspring/decimal) - Arbitrary-precision fixed-point decimal numbers
* [go-finance](https://github.com/FlashBoys/go-finance) - Comprehensive financial markets data in Go
* [go-money](https://github.com/rhymond/go-money) - Implementation of Fowler's Money pattern
* [ofxgo](https://github.com/aclindsa/ofxgo) - Query OFX servers and/or parse the responses (with example command-line client)
* [vat](https://github.com/dannyvankooten/vat) - VAT number validation & EU VAT rates

## Forms

*Libraries for working with forms.*

* [bind](https://github.com/robfig/bind)  - Bind form data to any Go values
* [binding](https://github.com/mholt/binding) - Binds form and JSON data from net/http Request to struct.
* [conform](https://github.com/leebenson/conform) - Keeps user input in check. Trims, sanitizes & scrubs data based on struct tags.
* [form](https://github.com/go-playground/form) - Decodes url.Values into Go value(s) and Encodes Go value(s) into url.Values. Dual Array and Full map support.
* [formam](https://github.com/monoculum/formam) - decode form's values into a struct.
* [forms](https://github.com/albrow/forms) - A framework-agnostic library for parsing and validating form/JSON data which supports multipart forms and files.
* [gorilla/csrf](https://github.com/gorilla/csrf) - CSRF protection for Go web applications & services.
* [nosurf](https://github.com/justinas/nosurf) - A CSRF protection middleware for Go.

## Game Development

*Awesome game development libraries.*

* [Azul3D](https://github.com/azul3d/engine) - A 3D game engine written in Go
* [Ebiten](https://github.com/hajimehoshi/ebiten) - A simple 2D game library in Go
* [engo](https://github.com/EngoEngine/engo) - Engo is an open-source 2D game engine written in Go. It follows the Entity-Component-System paradigm.
* [GarageEngine](https://github.com/vova616/GarageEngine) - 2d game engine written in Go working on OpenGL.
* [glop](https://github.com/runningwild/glop) - Glop (Game Library Of Power) is a fairly simple cross-platform game library.
* [go-astar](https://github.com/beefsack/go-astar) - Go implementation of the A\* path finding algorithm
* [go-collada](https://github.com/GlenKelley/go-collada) - Go package for working with the Collada file format.
* [go-sdl2](https://github.com/veandco/go-sdl2) - Go bindings for the [Simple DirectMedia Layer](https://www.libsdl.org/).
* [go3d](https://github.com/ungerik/go3d) - A performance oriented 2D/3D math package for Go
* [gonet](https://github.com/xtaci/gonet) - A game server skeleton implemented with golang
* [Leaf](https://github.com/name5566/leaf) - A lightweight game server framework
* [Pixel](https://github.com/faiface/pixel) - A hand-crafted 2D game library in Go
* [raylib-go](https://github.com/gen2brain/raylib-go) - Go bindings for [raylib](http://www.raylib.com/), a simple and easy-to-use library to learn videogames programming.
* [termloop](https://github.com/JoelOtter/termloop) - Terminal-based game engine for Go, built on top of Termbox

## Generation & Generics

*Tools to enhance the language with features like generics via code generation.*

* [efaceconv](https://github.com/t0pep0/efaceconv) - Code generation tool for high performance conversion from interface{} to immutable type without allocations
* [gen](https://github.com/clipperhouse/gen) - Code generation tool for ‘generics’-like functionality.
* [go-linq](https://github.com/ahmetalpbalkan/go-linq) - .NET LINQ-like query methods for Go.
* [interfaces](https://github.com/rjeczalik/interfaces) - Command line tool for generating interface definitions.
* [jennifer](https://github.com/dave/jennifer) - Generate arbitrary Go code without templates.
* [pkgreflect](https://github.com/ungerik/pkgreflect) - A Go preprocessor for package scoped reflection.

## Go Compilers

*Tools for compiling Go to other languages.*

* [gopherjs](https://github.com/gopherjs/gopherjs) - A compiler from Go to JavaScript.
* [llgo](https://github.com/go-llvm/llgo) - LLVM-based compiler for Go.
* [tardisgo](https://github.com/tardisgo/tardisgo) - Golang to Haxe to CPP/CSharp/Java/JavaScript transpiler.

## Goroutines

*Tools for managing and working with Goroutines.*

* [go-flow](https://github.com/kamildrazkiewicz/go-flow) - Control goroutines execution order.
* [goworker](https://github.com/benmanns/goworker) - goworker is a Go-based background worker
* [grpool](https://github.com/ivpusic/grpool) - Lightweight Goroutine pool.
* [pool](https://github.com/go-playground/pool) - a limited consumer goroutine or unlimited goroutine pool for easier goroutine handling and cancellation.
* [semaphore](https://github.com/kamilsk/semaphore) - Semaphore pattern implementation with timeout of lock/unlock operations based on channel and context.
* [tunny](https://github.com/Jeffail/tunny) - A goroutine pool for golang.

## GUI

*Libraries for building GUI Applications.*

* [app](https://github.com/murlokswarm/app) - Package to create apps with GO, HTML and CSS.
* [go-astilectron](https://github.com/asticode/go-astilectron) - Build cross platform GUI apps with GO and HTML/JS/CSS (powered by Electron)
* [go-gtk](http://mattn.github.io/go-gtk/) - Go bindings for GTK
* [go-qml](https://github.com/go-qml/qml) - QML support for the Go language
* [go-sciter](https://github.com/sciter-sdk/go-sciter) - Go bindings for Sciter: the Embeddable HTML/CSS/script engine for modern desktop UI development.
* [goqt](https://github.com/visualfc/goqt) - Golang bindings to the Qt cross-platform application framework.
* [gosx-notifier](https://github.com/deckarep/gosx-notifier) - OSX Desktop Notifications library for Go.
* [gotk3](https://github.com/gotk3/gotk3) - Go bindings for GTK3.
* [qt](https://github.com/therecipe/qt) - Qt binding for Go (support for Windows / macOS / Linux / Android / iOS / Sailfish OS / Raspberry Pi)
* [robotgo](https://github.com/go-vgo/robotgo) - Go Native cross-platform GUI system automation;Control the mouse, keyboard and other.
* [systray](https://github.com/getlantern/systray) - Cross platform Go library to place an icon and menu in the notification area
* [trayhost](https://github.com/shurcooL/trayhost) - Cross-platform Go library to place an icon in the host operating system's taskbar.
* [ui](https://github.com/andlabs/ui) - Platform-native GUI library for Go.
* [walk](https://github.com/lxn/walk) - Windows application library kit for Go.

## Hardware

*Libraries, tools, and tutorials for interacting with hardware.*

See [go-hardware](https://github.com/rakyll/go-hardware) for a comprehensive list.

## Images

*Libraries for manipulating images.*

* [bild](https://github.com/anthonynsimon/bild) - A collection of image processing algorithms in pure Go.
* [bimg](https://github.com/h2non/bimg) - Small package for fast and efficient image processing using libvips.
* [geopattern](https://github.com/pravj/geopattern) - Create beautiful generative image patterns from a string.
* [gg](https://github.com/fogleman/gg) - 2D rendering in pure Go.
* [gift](https://github.com/disintegration/gift) - Package of image processing filters.
* [go-cairo](https://github.com/ungerik/go-cairo) - Go binding for the cairo graphics library.
* [go-gd](https://github.com/bolknote/go-gd) - Go binding for GD library.
* [go-nude](https://github.com/koyachi/go-nude) - Nudity detection with Go.
* [go-opencv](https://github.com/lazywei/go-opencv) - Go bindings for OpenCV.
* [go-webcolors](https://github.com/jyotiska/go-webcolors) - Port of webcolors library from Python to Go.
* [imagick](https://github.com/gographics/imagick) - Go binding to ImageMagick's MagickWand C API.
* [imaginary](https://github.com/h2non/imaginary) - Fast and simple HTTP microservice for image resizing.
* [imaging](https://github.com/disintegration/imaging) - Simple Go image processing package.
* [img](https://github.com/hawx/img) - A selection of image manipulation tools.
* [ln](https://github.com/fogleman/ln) - 3D line art rendering in Go.
* [mpo](https://github.com/donatj/mpo) - A decoder and conversion tool for MPO 3D Photos.
* [picfit](https://github.com/thoas/picfit) - An image resizing server written in Go.
* [pt](https://github.com/fogleman/pt) - A path tracing engine written in Go.
* [resize](https://github.com/nfnt/resize) - Image resizing for the Go with common interpolation methods.
* [rez](https://github.com/bamiaux/rez) - Image resizing in pure Go and SIMD.
* [smartcrop](https://github.com/muesli/smartcrop) - Finds good crops for arbitrary images and crop sizes.
* [svgo](https://github.com/ajstarks/svgo) - Go Language Library for SVG generation.
* [tga](https://github.com/ftrvxmtrx/tga) - Package tga is a TARGA image format decoder/encoder.

## IoT (Internet of Things)

*Libraries for programming devices of the IoT.*

* [connectordb](https://github.com/connectordb/connectordb) - An Open-Source Platform for Quantified Self & IoT.
* [devices](https://github.com/goiot/devices) - Suite of libraries for IoT devices, experimental for x/exp/io.
* [eywa](https://github.com/xcodersun/eywa) - Project Eywa is essentially a connection manager that keeps track of connected devices.
* [flogo](https://github.com/tibcosoftware/flogo) - Project Flogo is an Open Source Framework for IoT Edge Apps & Integration.
* [gatt](https://github.com/paypal/gatt) - Gatt is a Go package for building Bluetooth Low Energy peripherals.
* [gobot](https://github.com/hybridgroup/gobot/) - Gobot is a framework for robotics, physical computing, and the Internet of Things.
* [mainflux](https://github.com/Mainflux/mainflux) - Industrial IoT Messaging and Device Management Server.
* [sensorbee](https://github.com/sensorbee/sensorbee) - Lightweight stream processing engine for IoT.

## Logging

*Libraries for generating and working with log files.*

* [glog](https://github.com/golang/glog) - Leveled execution logs for Go.
* [go-log](https://github.com/siddontang/go-log) - Log lib supports level and multi handlers.
* [go-log](https://github.com/ian-kent/go-log) - A log4j implementation in Go.
* [go-logger](https://github.com/apsdehal/go-logger) - Simple logger of Go Programs, with level handlers.
* [gologger](https://github.com/sadlil/gologger) - Simple easy to use log lib for go, logs in Colored Cosole, Simple Console, File or Elasticsearch.
* [gomol](https://github.com/aphistic/gomol) - Multiple-output, structured logging for Go with extensible logging outputs.
* [gone/log](https://github.com/One-com/gone/tree/master/log#readme) - Fast, extendable, full-featured, std-lib source compatible log library.
* [log](https://github.com/apex/log) - Structured logging package for Go.
* [log](https://github.com/go-playground/log) - Simple, configurable and scalable Structured Logging for Go.
* [log-voyage](https://github.com/firstrow/logvoyage) - Full-featured logging saas written in golang.
* [log15](https://github.com/inconshreveable/log15) - Simple, powerful logging for Go
* [logdump](https://github.com/ewwwwwqm/logdump) - Package for multi-level logging
* [logex](https://github.com/chzyer/logex) - An golang log lib, supports tracking and level, wrap by standard log lib
* [logger](https://github.com/azer/logger) - Minimalistic logging library for Go.
* [logrus](https://github.com/Sirupsen/logrus) - a structured logger for Go.
* [logrusly](https://github.com/sebest/logrusly) - [logrus](https://github.com/sirupsen/logrus) plug-in to send errors to a [Loggly](https://www.loggly.com/).
* [logutils](https://github.com/hashicorp/logutils) - Utilities for slightly better logging in Go (Golang) extending the standard logger.
* [logxi](https://github.com/mgutz/logxi) - A 12-factor app logger that is fast and makes you happy.
* [lumberjack](https://github.com/natefinch/lumberjack) - Simple rolling logger, implements io.WriteCloser.
* [mlog](https://github.com/jbrodriguez/mlog) - A simple logging module for go, with 5 levels, an optional rotating logfile feature and stdout/stderr output.
* [ozzo-log](https://github.com/go-ozzo/ozzo-log) - High performance logging supporting log severity, categorization, and filtering. Can send filtered log messages to various targets (e.g. console, network, mail).
* [seelog](https://github.com/cihub/seelog) -   logging functionality with flexible dispatching, filtering, and formatting.
* [slf](https://github.com/ventu-io/slf) - The Structured Logging Facade (SLF) for Go (like SLF4J but structured and for Go)
* [slog](https://github.com/ventu-io/slog) - The reference implementation of the Structured Logging Facade (SLF) for Go
* [spew](https://github.com/davecgh/go-spew) - Implements a deep pretty printer for Go data structures to aid in debugging
* [stdlog](https://github.com/alexcesaro/log) - Stdlog is an object-oriented library providing leveled logging. It is very useful for cron jobs.
* [tail](https://github.com/hpcloud/tail) - A Go package striving to emulate the features of the BSD tail program.
* [xlog](https://github.com/xfxdev/xlog) - Plugin architecture and flexible log system for Go, with level ctrl, multiple log target and custom log format.
* [xlog](https://github.com/rs/xlog) - A structured logger for `net/context` aware HTTP handlers with flexible dispatching.
* [zap](https://github.com/uber-go/zap) - Fast, structured, leveled logging in Go.
* [zerolog](https://github.com/rs/zerolog) - Zero-allocation JSON logger.

## Machine Learning

*Libraries for Machine Learning.*

* [bayesian](https://github.com/jbrukh/bayesian) - Naive Bayesian Classification for Golang.
* [CloudForest](https://github.com/ryanbressler/CloudForest) - Fast, flexible, multi-threaded ensembles of decision trees for machine learning in pure Go.
* [gago](https://github.com/MaxHalford/gago) - Multi-population, flexible, parallel genetic algorithm.
* [go-fann](https://github.com/white-pony/go-fann) - Go bindings for Fast Artificial Neural Networks(FANN) library.
* [go-galib](https://github.com/thoj/go-galib) - Genetic Algorithms library written in Go / golang
* [go-pr](https://github.com/daviddengcn/go-pr) - Pattern recognition package in Go lang.
* [gobrain](https://github.com/goml/gobrain) - Neural Networks written in go
* [godist](https://github.com/e-dard/godist) - Various probability distributions, and associated methods.
* [goga](https://github.com/tomcraven/goga) - Genetic algorithm library for Go.
* [GoLearn](https://github.com/sjwhitworth/golearn) - General Machine Learning library for Go.
* [golinear](https://github.com/danieldk/golinear) - liblinear bindings for Go
* [goml](https://github.com/cdipaolo/goml) - On-line Machine Learning in Go
* [goRecommend](https://github.com/timkaye11/goRecommend) - Recommendation Algorithms library written in Go.
* [gorgonia](https://github.com/chewxy/gorgonia) - graph-based computational library like Theano for Go that provides primitives for building various machine learning and neural network algorithms.
* [libsvm](https://github.com/datastream/libsvm) - libsvm golang version derived work based on LIBSVM 3.14.
* [mlgo](https://github.com/NullHypothesis/mlgo) - This project aims to provide minimalistic machine learning algorithms in Go.
* [neural-go](https://github.com/schuyler/neural-go) - A multilayer perceptron network implemented in Go, with training via backpropagation.
* [probab](https://github.com/ThePaw/probab) - Probability distribution functions. Bayesian inference. Written in pure Go.
* [regommend](https://github.com/muesli/regommend) - Recommendation & collaborative filtering engine
* [shield](https://github.com/eaigner/shield) - Bayesian text classifier with flexible tokenizers and storage backends for Go

## Messaging

*Libraries that implement messaging systems.*

* [Centrifugo](https://github.com/centrifugal/centrifugo) - Real-time messaging (Websockets or SockJS) server in Go.
* [dbus](https://github.com/godbus/dbus) - Native Go bindings for D-Bus.
* [drone-line](https://github.com/appleboy/drone-line) - Sending [Line](https://business.line.me/en/services/bot) notifications using a binary, docker or Drone CI.
* [emitter](https://github.com/olebedev/emitter) - Emits events using Go way, with wildcard, predicates, cancellation possibilities and many other good wins.
* [EventBus](https://github.com/asaskevich/EventBus) - The lightweight event bus with async compatibility.
* [Glue](https://github.com/desertbit/glue) - Robust Go and Javascript Socket Library (Alternative to Socket.io).
* [go-longpoll](https://github.com/ventu-io/go-longpoll) - PubSub with long polling.
* [go-notify](https://github.com/TheCreeper/go-notify) - Native implementation of the freedesktop notification spec.
* [go-nsq](https://github.com/nsqio/go-nsq) - the official Go package for NSQ
* [go-socket.io](https://github.com/googollee/go-socket.io) - socket.io library for golang, a realtime application framework.
* [go-vitotrol](https://github.com/maxatome/go-vitotrol) - A client library to Viessmann Vitotrol web service.
* [golongpoll](https://github.com/jcuga/golongpoll) - HTTP longpoll server library that makes web pub-sub simple.
* [goose](https://github.com/ian-kent/goose) - Server Sent Events in Go
* [gopush-cluster](https://github.com/Terry-Mao/gopush-cluster) - gopush-cluster is a go push server cluster.
* [gorush](https://github.com/appleboy/gorush) - A push notification server using [APNs2](https://github.com/sideshow/apns2) and google [GCM](https://github.com/google/go-gcm).
* [guble](https://github.com/smancke/guble) - A messaging server using push notifications (Google Firebase Cloud Messaging, Apple Push Notification services, SMS) as well as websockets, a REST API, featuring distributed operation and message-persistence.
* [machinery](https://github.com/RichardKnop/machinery) - An asynchronous task queue/job queue based on distributed message passing.
* [mangos](https://github.com/go-mangos/mangos) - Pure go implementation of the Nanomsg ("Scalable Protocols") with transport interoperability.
* [NATS Go Client](https://github.com/nats-io/nats) - A lightweight and high performance publish-subscribe and distributed queueing messaging system - this is the Go library.
* [nsq-event-bus](https://github.com/rafaeljesus/nsq-event-bus) - A tiny wrapper around NSQ topic and channel.
* [oplog](https://github.com/dailymotion/oplog) - A generic oplog/replication system for REST APIs
* [pubsub](https://github.com/tuxychandru/pubsub) - A simple pubsub package for go.
* [RapidMQ](https://github.com/sybrexsys/RapidMQ) - RapidMQ is a lightweight and reliable library for managing of the local messages queue
* [sarama](https://github.com/Shopify/sarama) - A Go library for Apache Kafka.
* [Uniqush-Push](https://github.com/uniqush/uniqush-push) - A redis backed unified push service for server-side notifications to mobile devices.
* [zmq4](https://github.com/pebbe/zmq4) - A Go interface to ZeroMQ version 4. Also available for [version 3](https://github.com/pebbe/zmq3) and [version 2](https://github.com/pebbe/zmq2).

## Miscellaneous

*These libraries were placed here because none of the other categories seemed to fit.*

* [alice](https://github.com/magic003/alice) - An additive dependency injection container for Golang.
* [archiver](https://github.com/mholt/archiver) - Library and command for making and extracting .zip and .tar.gz archives
* [autoflags](https://github.com/artyom/autoflags) - Go package to automatically define command line flags from struct fields.
* [banner](https://github.com/dimiro1/banner) - Add beautiful banners into your Go applications.
* [battery](https://github.com/distatus/battery) - A cross-platform, normalized battery information library.
* [bitio](https://github.com/icza/bitio) - Highly optimized bit-level Reader and Writer for Go.
* [browscap_go](https://github.com/digitalcrab/browscap_go) - GoLang Library for [Browser Capabilities Project](http://browscap.org/).
* [conv](https://github.com/cstockton/go-conv) - Package conv provides fast and intuitive conversions across Go types.
* [datacounter](https://github.com/miolini/datacounter) - Go counters for readers/writer/http.ResponseWriter.
* [errors](https://github.com/pkg/errors) - A package that provides simple error handling primitives.
* [go-chat-bot](https://github.com/go-chat-bot/bot) - IRC, Slack & Telegram bot written in Go.
* [go-commons-pool](https://github.com/jolestar/go-commons-pool) - A generic object pool for Golang.
* [go-multierror](https://github.com/hashicorp/go-multierror) - A Go (golang) package for representing a list of errors as a single error.
* [go-openapi](https://github.com/go-openapi) - A collection of packages to parse and utilize open-api schemas
* [go-resiliency](https://github.com/eapache/go-resiliency) - Resiliency patterns for golang
* [go-shortid](https://github.com/ventu-io/go-shortid) - Distributed generation of super short, unique, non-sequential, URL friendly IDs.
* [go-unarr](https://github.com/gen2brain/go-unarr) - Decompression library for RAR, TAR, ZIP and 7z archives.
* [go.uuid](https://github.com/satori/go.uuid) - Implementation of Universally Unique Identifier (UUID). Supported both creation and parsing of UUIDs.
* [gofakeit](https://github.com/brianvoe/gofakeit) - Random data generator written in go
* [gopsutil](https://github.com/shirou/gopsutil) - A cross-platform library for retrieving process and system utilization(CPU, Memory, Disks, etc).
* [gosms](https://github.com/haxpax/gosms) - Your own local SMS gateway in Go that can be used to send SMS
* [gountries](https://github.com/pariz/gountries) - A package that exposes country and subdivision data.
* [hanu](https://github.com/sbstjn/hanu) - Framework for writing Slack bots.
* [health](https://github.com/dimiro1/health) - A Easy to use, extensible health check library.
* [indigo](https://github.com/osamingo/indigo) - A distributed unique ID generator of using Sonyflake and encoded by Base58.
* [jobs](https://github.com/albrow/jobs) - A persistent and flexible background jobs library.
* [margelet](https://github.com/zhulik/margelet) - A framework for building Telegram bots.
* [secdl](https://github.com/xor-gate/secdl) - Lighttpd ModSecDownload algorithm ported to go to secure download urls.
* [slacker](https://github.com/shomali11/slacker) - An easy to use framework to create Slack bots
* [stats](https://github.com/go-playground/stats) - Monitors Go MemStats + System stats such as Memory, Swap and CPU and sends via UDP anywhere you want for logging etc...
* [uuid](https://github.com/agext/uuid) - Generate, encode, and decode UUIDs v1 with fast or cryptographic-quality random node identifier.
* [VarHandler](https://github.com/azr/generators/tree/master/varhandler) - Generate boilerplate http input and ouput handling.
* [werr](https://github.com/txgruppi/werr) - Error Wrapper creates an wrapper for the error type in Go which captures the File, Line and Stack of where it was called.
* [xkg](https://github.com/go-xkg/xkg) - X Keyboard Grabber
* [xstrings](https://github.com/huandu/xstrings) - A collection of useful string functions ported from other languages.

## Natural Language Processing

*Libraries for working with human languages.*

* [dpar](https://github.com/danieldk/dpar/) - Transition-based statistical dependency parser.
* [go-eco](https://github.com/ThePaw/go-eco) - Similarity, dissimilarity and distance matrices; diversity, equitability and inequality measures; species richness estimators; coenocline models.
* [go-i18n](https://github.com/nicksnyder/go-i18n/) - A package and an accompanying tool to work with localized text.
* [go-mystem](https://github.com/dveselov/mystem) - CGo bindings to Yandex.Mystem - russian morphology analyzer.
* [go-nlp](https://github.com/nuance/go-nlp) - Utilities for working with discrete probability distributions and other tools useful for doing NLP work.
* [go-stem](https://github.com/agonopol/go-stem) - Implementation of the porter stemming algorithm.
* [go-unidecode](https://github.com/mozillazg/go-unidecode) - ASCII transliterations of Unicode text.
* [go2vec](https://github.com/danieldk/go2vec) - Reader and utility functions for word2vec embeddings.
* [gojieba](https://github.com/yanyiwu/gojieba) - This is a Go implementation of [jieba](https://github.com/fxsjy/jieba) which a Chinese word splitting algorithm.
* [golibstemmer](https://github.com/rjohnsondev/golibstemmer) - Go bindings for the snowball libstemmer library including porter 2
* [gounidecode](https://github.com/fiam/gounidecode) - Unicode transliterator (also known as unidecode) for Go
* [icu](https://github.com/goodsign/icu) - Cgo binding for icu4c C library detection and conversion functions. Guaranteed compatibility with version 50.1.
* [libtextcat](https://github.com/goodsign/libtextcat) - Cgo binding for libtextcat C library. Guaranteed compatibility with version 2.2.
* [MMSEGO](https://github.com/awsong/MMSEGO) - This is a GO implementation of [MMSEG](http://technology.chtsai.org/mmseg/) which a Chinese word splitting algorithm.
* [paicehusk](https://github.com/rookii/paicehusk) - Golang implementation of the Paice/Husk Stemming Algorithm
* [porter](https://github.com/a2800276/porter) - This is a fairly straightforward port of Martin Porter's C implementation of the Porter stemming algorithm.
* [porter2](https://github.com/zhenjl/porter2) - Really fast Porter 2 stemmer.
* [prose](https://github.com/jdkato/prose) - A library for text processing that supports tokenization, part-of-speech tagging, named-entity extraction, and more.
* [RAKE.go](https://github.com/Obaied/RAKE.go) - A Go port of the Rapid Automatic Keyword Extraction Algorithm (RAKE)
* [segment](https://github.com/blevesearch/segment) - A Go library for performing Unicode Text Segmentation as described in [Unicode Standard Annex #29](http://www.unicode.org/reports/tr29/)
* [sentences](https://github.com/neurosnap/sentences) - A sentence tokenizer:  converts text into a list of sentences.
* [snowball](https://github.com/goodsign/snowball) - Snowball stemmer port (cgo wrapper) for Go. Provides word stem extraction functionality [Snowball native](http://snowball.tartarus.org/).
* [stemmer](https://github.com/dchest/stemmer) - Stemmer packages for Go programming language. Includes English and German stemmers.
* [textcat](https://github.com/pebbe/textcat) - A Go package for n-gram based text categorization, with support for utf-8 and raw text
* [whatlanggo](https://github.com/abadojack/whatlanggo) - A natural language detection package for Go. Supports 84 languages and 24 scripts (writing systems e.g. Latin, Cyrillic, etc).
* [when](https://github.com/olebedev/when) - A natural EN and RU language date/time parser with pluggable rules

## Networking

*Libraries for working with various layers of the network.*

* [arp](https://github.com/mdlayher/arp) - Package arp implements the ARP protocol, as described in RFC 826.
* [buffstreams](https://github.com/stabbycutyou/buffstreams) - Streaming protocolbuffer data over TCP made easy
* [canopus](https://github.com/zubairhamed/canopus) - CoAP Client/Server implementation (RFC 7252)
* [dhcp6](https://github.com/mdlayher/dhcp6) - Package dhcp6 implements a DHCPv6 server, as described in RFC 3315.
* [dns](https://github.com/miekg/dns) - Go library for working with DNS
* [ether](https://github.com/songgao/ether) - A cross-platform Go package for sending and receiving ethernet frames.
* [ethernet](https://github.com/mdlayher/ethernet) - Package ethernet implements marshaling and unmarshaling of IEEE 802.3 Ethernet II frames and IEEE 802.1Q VLAN tags.
* [fasthttp](https://github.com/valyala/fasthttp) - Package fasthttp is a fast HTTP implementation for Go, up to 10 times faster than net/http
* [ftp](https://github.com/jlaffaye/ftp) - Package ftp implements a FTP client as described in [RFC 959](http://tools.ietf.org/html/rfc959).
* [go-getter](https://github.com/hashicorp/go-getter) - A Go library for downloading files or directories from various sources using a URL.
* [go-stun](https://github.com/ccding/go-stun) - A go implementation of the STUN client (RFC 3489 and RFC 5389).
* [gobgp](https://github.com/osrg/gobgp) - BGP implemented in the Go Programming Language.
* [golibwireshark](https://github.com/sunwxg/golibwireshark) - Package golibwireshark use libwireshark library to decode pcap file and analyse dissection data.
* [gopacket](https://github.com/google/gopacket) - A Go library for packet processing with libpcap bindings
* [gopcap](https://github.com/akrennmair/gopcap) - A Go wrapper for libpcap
* [goshark](https://github.com/sunwxg/goshark) - Package goshark use tshark to decode IP packet and create data struct to analyse packet.
* [gosnmp](https://github.com/soniah/gosnmp) - Native Go library for performing SNMP actions
* [gotcp](https://github.com/gansidui/gotcp) - A Go package for quickly writing tcp applications
* [grab](https://github.com/cavaliercoder/grab) - Go package for managing file downloads
* [graval](https://github.com/koofr/graval) - An experimental FTP server framework.
* [jazigo](https://github.com/udhos/jazigo) - Jazigo is a tool written in Go for retrieving configuration for multiple network devices.
* [kcp-go](https://github.com/xtaci/kcp-go) - KCP - A Fast and Reliable ARQ Protocol.
* [kcptun](https://github.com/xtaci/kcptun) - An extremely simple & fast udp tunnel based on KCP protocol
* [lhttp](https://github.com/fanux/lhttp) - A powerful websocket framework, build your IM server more easily.
* [linkio](https://github.com/ian-kent/linkio) - Network link speed simulation for Reader/Writer interfaces
* [llb](https://github.com/kirillDanshin/llb) - It's a very simple but quick backend for proxy servers. Can be useful for fast redirection to predefined domain with zero memory allocation and fast response.
* [mdns](https://github.com/hashicorp/mdns) - Simple mDNS (Multicast DNS) client/server library in Golang
* [mqttPaho](https://eclipse.org/paho/clients/golang/) - The Paho Go Client provides an MQTT client library for connection to MQTT brokers via TCP, TLS or WebSockets.
* [portproxy](https://github.com/aybabtme/portproxy) - Simple TCP proxy which adds CORS support to API's which don't support it.
* [publicip](https://github.com/polera/publicip) - Package publicip returns your public facing IPv4 address (internet egress).
* [raw](https://github.com/mdlayher/raw) - Package raw enables reading and writing data at the device driver level for a network interface.
* [sftp](https://github.com/pkg/sftp) - Package sftp implements the SSH File Transfer Protocol as described in https://filezilla-project.org/specs/draft-ietf-secsh-filexfer-02.txt.
* [ssh](https://github.com/gliderlabs/ssh) - Higher-level API for building SSH servers (wraps crypto/ssh).
* [sslb](https://github.com/eduardonunesp/sslb) - It's a Super Simples Load Balancer, just a little project to achieve some kind of performance.
* [tcp_server](https://github.com/firstrow/tcp_server) - A Go library for building tcp servers faster.
* [utp](https://github.com/anacrolix/utp) - Go uTP micro transport protocol implementation.
* [water](https://github.com/songgao/water) - A simple TUN/TAP library
* [winrm](https://github.com/masterzen/winrm) - A Go WinRM client to remotely execute commands on Windows machines
* [xtcp](https://github.com/xfxdev/xtcp) - A TCP Server Framework with simultaneous full duplex communication,graceful shutdown,custom protocol.

## OpenGL

*Libraries for using OpenGL in Go.*

* [gl](https://github.com/go-gl/gl) - Go bindings for OpenGL (generated via glow).
* [glfw](https://github.com/go-gl/glfw) - Go bindings for GLFW 3.
* [goxjs/gl](https://github.com/goxjs/gl) - Go cross-platform OpenGL bindings (OS X, Linux, Windows, browsers, iOS, Android).
* [goxjs/glfw](https://github.com/goxjs/glfw) - Go cross-platform glfw library for creating an OpenGL context and receiving events.
* [mathgl](https://github.com/go-gl/mathgl) - Pure Go math package specialized for 3D math, with inspiration from GLM.

## ORM

*Libraries that implement Object-Relational Mapping or datamapping techniques.*

* [beego orm](https://github.com/astaxie/beego/tree/master/orm) - A powerful orm framework for go. Support: pq/mysql/sqlite3.
* [go-pg](https://github.com/go-pg/pg) - PostgreSQL ORM with focus on PostgreSQL specific features and performance.
* [go-store](https://github.com/gosuri/go-store) - A simple and fast Redis backed key-value store library for Go.
* [gomodel](https://github.com/cosiner/gomodel) - A lightweight, fast, orm-like library helps interactive with database.
* [GORM](https://github.com/jinzhu/gorm) - The fantastic ORM library for Golang, aims to be developer friendly.
* [gorp](https://github.com/go-gorp/gorp) - Go Relational Persistence, ORM-ish library for Go.
* [pop/soda](https://github.com/markbates/pop) - Database migration, creation, ORM, etc... for MySQL, PostgreSQL, and SQLite.
* [QBS](https://github.com/coocood/qbs) - Stands for Query By Struct. A Go ORM.
* [reform](https://github.com/go-reform/reform) - A better ORM for Go, based on non-empty interfaces and code generation.
* [SQLBoiler](https://github.com/vattle/sqlboiler) - An ORM generator. Generate a featureful and blazing-fast ORM tailored to your database schema.
* [upper.io/db](https://github.com/upper/db) - Single interface for interacting with different data sources through the use of adapters that wrap mature database drivers.
* [Xorm](https://github.com/go-xorm/xorm) - Simple and powerful ORM for Go.
* [Zoom](https://github.com/albrow/zoom) - A blazing-fast datastore and querying engine built on Redis.

## Package Management

*Libraries for package and dependency management.*

* [dep](https://github.com/golang/dep) - Go dependency tool.
* [gigo](https://github.com/LyricalSecurity/gigo) - PIP-like dependency tool for golang, with support for private repositories and hashes.
* [glide](https://github.com/Masterminds/glide) - Manage your golang vendor and vendored packages with ease. Inspired by tools like Maven, Bundler, and Pip.
* [godep](https://github.com/tools/godep) - dependency tool for go, godep helps build packages reproducibly by fixing their dependencies.
* [gom](https://github.com/mattn/gom) - Go Manager - bundle for go.
* [goop](https://github.com/nitrous-io/goop) - A simple dependency manager for Go (golang), inspired by Bundler.
* [gopm](https://github.com/gpmgo/gopm) - Go Package Manager
* [govendor](https://github.com/kardianos/govendor) - Go Package Manager. Go vendor tool that works with the standard vendor file.
* [gpm](https://github.com/pote/gpm) - Barebones dependency manager for Go.
* [gvt](https://github.com/FiloSottile/gvt) - `gvt` is a simple vendoring tool made for Go native vendoring (aka GO15VENDOREXPERIMENT), based on gb-vendor.
* [johnny-deps](https://github.com/VividCortex/johnny-deps) - Minimal dependency version using Git
* [nut](https://github.com/jingweno/nut) - Vendor Go dependencies
* [VenGO](https://github.com/DamnWidget/VenGO) - create and manage exportable isolated go virtual environments

## Query Language

* [graphql](https://github.com/tmc/graphql) - graphql parser + utilities.
* [graphql](https://github.com/sevki/graphql) - GraphQL implementation in go.
* [graphql](https://github.com/neelance/graphql-go) - GraphQL server with a focus on ease of use.
* [graphql-go](https://github.com/graphql-go/graphql) - An implementation of GraphQL for Go.
* [jsonql](https://github.com/elgs/jsonql) - JSON query expression library in Golang.

## Resource Embedding

* [esc](https://github.com/mjibson/esc) - Embeds files into Go programs and provides http.FileSystem interfaces to them.
* [fileb0x](https://github.com/UnnoTed/fileb0x) - Simple tool to embed files in go with focus on "customization" and ease to use.
* [go-bindata](https://github.com/jteeuwen/go-bindata) - Package that converts any file into managable Go source code.
* [go-embed](https://github.com/pyros2097/go-embed) - Generates go code to embed resource files into your library or executable
* [go-resources](https://github.com/omeid/go-resources) - Unfancy resources embedding with Go.
* [go.rice](https://github.com/GeertJohan/go.rice) - go.rice is a Go package that makes working with resources such as html,js,css,images and templates very easy.
* [statics](https://github.com/go-playground/statics) - Embeds static resources into go files for single binary compilation + works with http.FileSystem + symlinks.
* [statik](https://github.com/rakyll/statik) - Embeds static files into a Go executable
* [templify](https://github.com/wlbr/templify) - Embed external template files into Go code to create single file binaries.
* [vfsgen](https://github.com/shurcooL/vfsgen) - Generates a vfsdata.go file that statically implements the given virtual filesystem.

## Science and Data Analysis

*Libraries for scientific computing and data analyzing.*

* [blas](https://github.com/ziutek/blas) - Implementation of BLAS (Basic Linear Algebra Subprograms)
* [chart](https://github.com/vdobler/chart) - Simple Chart Plotting library for Go. Supports many graphs types.
* [evaler](https://github.com/soniah/evaler) - A simple floating point arithmetic expression evaluator
* [ewma](https://github.com/VividCortex/ewma) - Exponentially-weighted moving averages
* [geom](https://github.com/skelterjohn/geom) - 2D geometry for golang
* [go-dsp](https://github.com/mjibson/go-dsp) - Digital Signal Processing for Go
* [go-fn](https://github.com/ematvey/go-fn) - Mathematical functions written in Go language, that are not covered by math pkg
* [go-gt](https://github.com/ThePaw/go-gt) - Graph theory algorithms written in "Go" language
* [go.matrix](https://github.com/skelterjohn/go.matrix) - linear algebra for go (has been stalled)
* [gocomplex](https://github.com/varver/gocomplex) - A complex number library for the Go programming language.
* [gofrac](https://github.com/anschelsc/gofrac) - A (goinstallable) fractions library for go with support for basic arithmetic.
* [gohistogram](https://github.com/VividCortex/gohistogram) - Approximate histograms for data streams
* [gonum/mat64](https://github.com/gonum/matrix) - The general purpose package for matrix computation. Package mat64 provides basic linear algebra operations for float64 matrices.
* [gonum/plot](https://github.com/gonum/plot) - gonum/plot provides an API for building and drawing plots in Go.
* [goraph](https://github.com/gyuho/goraph) - A pure Go graph theory library(data structure, algorith visualization)
* [gostat](https://github.com/ematvey/gostat) - A statistics library for the go language
* [graph](https://github.com/yourbasic/graph) - A library of basic graph algorithms
* [ode](https://github.com/ChristopherRabotin/ode) - An ordinary differential equation (ODE) solver which supports extended states and channel-based iteration stop conditions.
* [pagerank](https://github.com/alixaxel/pagerank) - Weighted PageRank algorithm implemented in Go
* [PiHex](https://github.com/claygod/PiHex) - Implementation of the "Bailey-Borwein-Plouffe" algorithm for the hexadecimal number Pi
* [stats](https://github.com/montanaflynn/stats) - A statistics package with common functions missing from the Golang standard library.
* [streamtools](https://github.com/nytlabs/streamtools) - general purpose, graphical tool for dealing with streams of data.
* [vectormath](https://github.com/spate/vectormath) - Vectormath for Go, an adaptation of the scalar C functions from Sony's Vector Math library, as found in the Bullet-2.79 source code. (currently inactive)

## Security

*Libraries that are used to help make your application more secure.*

* [acmetool](https://github.com/hlandau/acme) — ACME (Let's Encrypt) client tool with automatic renewal.
* [BadActor](https://github.com/jaredfolkins/badactor) - An in-memory, application-driven jailer built in the spirit of fail2ban
* [go-yara](https://github.com/hillu/go-yara) - Go Bindings for [YARA](https://github.com/plusvic/yara), the "pattern matching swiss knife for malware researchers (and everyone else)"
* [lego](https://github.com/xenolf/lego) - Pure Go ACME client library and CLI tool (for use with Let's Encrypt)
* [passlib](https://github.com/hlandau/passlib) - Futureproof password hashing library.
* [secure](https://github.com/unrolled/secure) - HTTP middleware for Go that facilitates some quick security wins.
* [simple-scrypt](https://github.com/elithrar/simple-scrypt) - an scrypt package with a simple, obvious API and automatic cost calibration built-in.
* [ssh-vault](https://github.com/ssh-vault/ssh-vault) - encrypt/decrypt using ssh keys

## Serialization

*Libraries and tools for binary serialization.*

* [asn1](https://github.com/PromonLogicalis/asn1) - Asn.1 BER and DER encoding library for golang
* [colfer](https://github.com/pascaldekloe/colfer) - Code generation for the Colfer binary format
* [go-capnproto](https://github.com/glycerine/go-capnproto) - Cap'n Proto library and parser for go
    * [bambam](https://github.com/glycerine/bambam) - generator for Cap'n Proto schemas from go.
* [go-codec](https://github.com/ugorji/go) - High Performance, feature-Rich, idiomatic encode, decode and rpc library for msgpack, cbor and json, with runtime-based OR code-generation support
* [gogoprotobuf](https://github.com/gogo/protobuf) - Protocol Buffers for Go with Gadgets
* [goprotobuf](https://github.com/golang/protobuf) - Go support, in the form of a library and protocol compiler plugin, for Google's protocol buffers.
* [mapstructure](https://github.com/mitchellh/mapstructure) - Go library for decoding generic map values into native Go structures.
* [php_session_decoder](https://github.com/yvasiyarov/php_session_decoder) - GoLang library for working with PHP session format and PHP Serialize/Unserialize functions
* [structomap](https://github.com/tuvistavie/structomap) - Library to easily and dynamically generate maps from static structures.

## Server Applications

* [algernon](https://github.com/xyproto/algernon) - HTTP/2 web server with built-in support for Lua, Markdown, GCSS and Amber.
* [Caddy](https://github.com/mholt/caddy) - Caddy is an alternative, HTTP/2 web server that's easy to configure and use.
* [consul](https://www.consul.io/) - Consul is a tool for service discovery, monitoring and configuration.
* [devd](https://github.com/cortesi/devd) - A local webserver for developers
* [etcd](https://github.com/coreos/etcd) - A highly-available key value store for shared configuration and service discovery.
* [minio](https://github.com/minio/minio) - Minio is a distributed object storage server.
* [nsq](http://nsq.io/) - A realtime distributed messaging platform
* [yakvs](https://github.com/sci4me/yakvs) - A small, networked, in-memory key-value store.

## Template Engines

*Libraries and tools for templating and lexing.*

* [ace](https://github.com/yosssi/ace) - Ace is an HTML template engine for Go, inspired by Slim and Jade. Ace is a refinement of Gold.
* [amber](https://github.com/eknkc/amber) - Amber is an elegant templating engine for Go Programming Language It is inspired from HAML and Jade.
* [damsel](https://github.com/dskinner/damsel) - Markup language featuring html outlining via css-selectors, extensible via pkg html/template and others.
* [ego](https://github.com/benbjohnson/ego) - A lightweight templating language that lets you write templates in Go. Templates are translated into Go and compiled.
* [fasttemplate](https://github.com/valyala/fasttemplate) - Simple and fast template engine. Substitutes template placeholders up to 10x faster than [text/template](http://golang.org/pkg/text/template/).
* [gofpdf](https://github.com/jung-kurt/gofpdf) - A PDF document generator with high level support for text, drawing and images.
* [grender](https://github.com/dannyvankooten/grender) - small wrapper around html/template for file-based templates that support extending other template files
* [hero](https://github.com/shiyanhui/hero) Hero is a handy, fast and powerful go template engine.
* [jet](https://github.com/CloudyKit/jet) - Jet template engine
* [kasia.go](https://github.com/ziutek/kasia.go) - Templating system for HTML and other text documents - go implementation.
* [mustache](https://github.com/hoisie/mustache) - A Go implementation of the Mustache template language.
* [pongo2](https://github.com/flosch/pongo2) - A Django-like template-engine for Go.
* [quicktemplate](https://github.com/valyala/quicktemplate) - Fast, powerful, yet easy to use template engine. Converts templates into Go code and then compiles it.
* [raymond](https://github.com/aymerick/raymond) - A complete handlebars implementation in Go.
* [Razor](https://github.com/sipin/gorazor) - Razor view engine for Golang.
* [Soy](https://github.com/robfig/soy) - Closure templates (aka Soy templates) for Go, following the [official spec](https://developers.google.com/closure/templates/)
* [velvet](https://github.com/gobuffalo/velvet) - A complete handlebars implementation in Go.

## Testing

*Libraries for testing codebases and generating test data.*

* Testing Frameworks
    * [assert](https://github.com/go-playground/assert) - Basic Assertion Library used along side native go testing, with building blocks for custom assertions
    * [badio](https://github.com/cavaliercoder/badio) - Extensions to Go's `testing/iotest` package
    * [baloo](https://github.com/h2non/baloo) - Expressive and versatile end-to-end HTTP API testing made easy.
    * [bro](https://github.com/marioidival/bro) - Watch files in directory and run tests for them
    * [dbcleaner](https://github.com/khaiql/dbcleaner) - Clean database for testing purpose, inspired by `database_cleaner` in Ruby
    * [dsunit](https://github.com/viant/dsunit) - Datastore testing for SQL, NoSQL, structured files.
    * [frisby](https://github.com/verdverm/frisby) - a REST API testing framework
    * [ginkgo](http://onsi.github.io/ginkgo/) - BDD Testing Framework for Go
    * [go-carpet](https://github.com/msoap/go-carpet) - Tool for viewing test coverage in terminal
    * [go-mutesting](https://github.com/zimmski/go-mutesting) - Mutation testing for Go source code
    * [go-vcr](https://github.com/dnaeon/go-vcr) - Record and replay your HTTP interactions for fast, deterministic and accurate tests
    * [goblin](https://github.com/franela/goblin) - Mocha like testing framework fo Go
    * [gocheck](http://labix.org/gocheck) - A more advanced testing framework alternative to gotest.
    * [GoConvey](https://github.com/smartystreets/goconvey/) - BDD-style framework with web UI and live reload
    * [godog](https://github.com/DATA-DOG/godog) - Cucumber or Behat like BDD framework for Go.
    * [gofight](https://github.com/appleboy/gofight) - API Handler Testing for Golang Router framework.
    * [gomega](http://onsi.github.io/gomega/) - Rspec like matcher/assertion library.
    * [GoSpec](https://github.com/orfjackal/gospec) - BDD-style testing framework for the Go programming language.
    * [gospecify](https://github.com/stesla/gospecify) - This provides a BDD syntax for testing your Go code. It should be familiar to anybody who has used libraries such as rspec.
    * [gosuite](https://github.com/pavlo/gosuite) - Brings lightweight test suites with setup/teardown facilities to `testing` by leveraging Go1.7's Subtests
    * [Hamcrest](https://github.com/rdrdr/hamcrest) - fluent framework for declarative Matcher objects that, when applied to input values, produce self-describing results.
    * [httpexpect](https://github.com/gavv/httpexpect) - Concise, declarative, and easy to use end-to-end HTTP and REST API testing
    * [restit](https://github.com/yookoala/restit) - A Go micro framework to help writing RESTful API integration test.
    * [testfixtures](https://github.com/go-testfixtures/testfixtures) - A helper for Rails' like test fixtures to test database applications.
    * [Testify](https://github.com/stretchr/testify) - A sacred extension to the standard go testing package.
    * [wstest](https://github.com/posener/wstest) - A websocket client for unit-testing a websocket http.Handler.

* Mock
    * [counterfeiter](https://github.com/maxbrunsfeld/counterfeiter) - Tool for generating self-contained mock objects
    * [go-sqlmock](https://github.com/DATA-DOG/go-sqlmock) - Mock SQL driver for testing database interactions
    * [go-txdb](https://github.com/DATA-DOG/go-txdb) - Single transaction based database driver mainly for testing purposes.
    * [gock](https://github.com/h2non/gock) - Versatile HTTP mocking made easy.
    * [gomock](https://github.com/golang/mock) - Mocking framework for the Go programming language.
    * [govcr](https://github.com/seborama/govcr) -  HTTP mock for Golang: record and replay HTTP interactions for offline testing
    * [mockhttp](https://github.com/tv42/mockhttp) - Mock object for Go http.ResponseWriter

* Fuzzing and delta-debugging/reducing/shrinking
    * [go-fuzz](https://github.com/dvyukov/go-fuzz) - A randomized testing system
    * [gofuzz](https://github.com/google/gofuzz) - A library for populating go objects with random values
    * [Tavor](https://github.com/zimmski/tavor) - A generic fuzzing and delta-debugging framework

* Selenium and browser control tools
    * [cdp](https://github.com/mafredri/cdp) - Type-safe bindings for the Chrome Debugging Protocol that can be used with browsers or other debug targets that implement it.
    * [chromedp](https://github.com/knq/chromedp) - a way to drive/test Chrome, Safari, Edge, Android Webviews, and other browsers supporting the Chrome Debugging Protocol.
    * [ggr](https://github.com/aandryashin/ggr) - a lightweight server that routes and proxies Selenium Wedriver requests to multiple Selenium hubs.
    * [selenoid](https://github.com/aandryashin/selenoid) - alternative Selenium hub server that launches browsers within containers.

## Text Processing

*Libraries for parsing and manipulating texts.*

* Specific Formats
    * [allot](https://github.com/sbstjn/allot) - Placeholder and wildcard text parsing for CLI tools and bots
    * [bbConvert](https://github.com/CalebQ42/bbConvert) - Converts bbCode to HTML that allows you to add support for custom bbCode tags
    * [blackfriday](https://github.com/russross/blackfriday) - Markdown processor in Go
    * [bluemonday](https://github.com/microcosm-cc/bluemonday) - HTML Sanitizer
    * [editorconfig-core-go](https://github.com/editorconfig/editorconfig-core-go) - Editorconfig file parser and manipulator for Go
    * [enca](https://github.com/endeveit/enca) - Minimal cgo bindings for [libenca](http://cihar.com/software/enca/).
    * [genex](https://github.com/alixaxel/genex) - Count and expand Regular Expressions into all matching Strings
    * [github_flavored_markdown](https://godoc.org/github.com/shurcooL/github_flavored_markdown) - GitHub Flavored Markdown renderer (using blackfriday) with fenced code block highlighting, clickable header anchor links.
    * [go-humanize](https://github.com/dustin/go-humanize) - Formatters for time, numbers, and memory size to human readable format.
    * [go-nmea](https://github.com/adrianmo/go-nmea) - NMEA parser library for the Go language.
    * [go-pkg-rss](https://github.com/jteeuwen/go-pkg-rss) - This package reads RSS and Atom feeds and provides a caching mechanism that adheres to the feed specs.
    * [go-runewidth](https://github.com/mattn/go-runewidth) - Functions to get fixed width of the character or string.
    * [go-slugify](https://github.com/mozillazg/go-slugify) - Make pretty slug with multiple languages support.
    * [go-vcard](https://github.com/emersion/go-vcard) - Parse and format vCard
    * [gofeed](https://github.com/mmcdole/gofeed) - Parse RSS and Atom feeds in Go
    * [gographviz](https://github.com/awalterschulze/gographviz) - Parses the Graphviz DOT language.
    * [gommon/bytes](https://github.com/labstack/gommon/tree/master/bytes) - Format bytes to string.
    * [gonameparts](https://github.com/polera/gonameparts) - Parses human names into individual name parts
    * [GoQuery](https://github.com/PuerkitoBio/goquery) - GoQuery brings a syntax and a set of features similar to jQuery to the Go language.
    * [goregen](https://github.com/zach-klippenstein/goregen) - A library for generating random strings from regular expressions.
    * [gotext](https://github.com/leonelquinteros/gotext) - GNU gettext utilities for Go.
    * [guesslanguage](https://github.com/endeveit/guesslanguage) - Functions to determine the natural language of a unicode text.
    * [inject](https://github.com/facebookgo/inject) - Package inject provides a reflect based injector.
    * [mxj](https://github.com/clbanning/mxj) - Encode / decode XML as JSON or map[string]interface{}; extract values with dot-notation paths and wildcards. Replaces x2j and j2x packages.
    * [sh](https://github.com/mvdan/sh) - A shell parser and formatter
    * [slug](https://github.com/gosimple/slug) - URL-friendly slugify with multiple languages support.
    * [Slugify](https://github.com/avelino/slugify) - A Go slugify application that handles string.
    * [toml](https://github.com/BurntSushi/toml) - TOML configuration format (encoder/decoder with reflection).
* Utility
    * [gotabulate](https://github.com/bndr/gotabulate) - Easily pretty-print your tabular data with Go.
    * [kace](https://github.com/codemodus/kace) - Common case conversions covering common initialisms.
    * [parseargs-go](https://github.com/nproc/parseargs-go) - A string argument parser that understands quotes and backslashes
    * [parth](https://github.com/codemodus/parth) - URL path segmentation parsing.
    * [xurls](https://github.com/mvdan/xurls) - Extract urls from text

## Third-party APIs

*Libraries for accessing third party APIs.*

* [amazon-product-advertising-api](https://github.com/ngs/go-amazon-product-advertising-api) - Go Client Library for [Amazon Product Advertising API](https://affiliate-program.amazon.com/gp/advertising/api/detail/main.html)
* [anaconda](https://github.com/ChimeraCoder/anaconda) - A Go client library for the Twitter 1.1 API
* [aws-sdk-go](https://github.com/aws/aws-sdk-go) - The official AWS SDK for the Go programming language.
* [brewerydb](https://github.com/naegelejd/brewerydb) - Go library for accessing the BreweryDB API.
* [cachet](https://github.com/andygrunwald/cachet) - Go client library for [Cachet (open source status page system)](https://cachethq.io/)
* [circleci](https://github.com/jszwedko/go-circleci) - A Go client library for interacting with CircleCI's API
* [clarifai](https://github.com/samuelcouch/clarifai) - A Go client library for interfacing with the Clarifai API.
* [discordgo](https://github.com/bwmarrin/discordgo) -  Go bindings for the Discord Chat API
* [facebook](https://github.com/huandu/facebook) - Go Library that supports the Facebook Graph API
* [fcm](https://github.com/maddevsio/fcm) - Go library for Firebase Cloud Messaging
* [gads](https://github.com/emiddleton/gads) - Google Adwords Unofficial API
* [gami](https://github.com/bit4bit/gami) - Go library for Asterisk Manager Interface.
* [gcm](https://github.com/Aorioli/gcm) - Go library for Google Cloud Messaging
* [geo-golang](https://github.com/codingsince1985/geo-golang) - Go Library to access [Google Maps](https://developers.google.com/maps/documentation/geocoding/intro), [MapQuest](http://open.mapquestapi.com/geocoding/), [Nominatim](http://open.mapquestapi.com/nominatim/), [OpenCage](http://geocoder.opencagedata.com/api.html), [HERE](https://developer.here.com/rest-apis/documentation/geocoder), [Bing](https://msdn.microsoft.com/en-us/library/ff701715.aspx), [Mapbox](https://www.mapbox.com/developers/api/geocoding/), and [OpenStreetMap](https://wiki.openstreetmap.org/wiki/Nominatim) geocoding / reverse geocoding APIs.
* [ghost](https://github.com/neuegram/ghost) - Go Library for accessing the Snapchat API.
* [github](https://github.com/google/go-github) - Go library for accessing the GitHub API.
* [go-imgur](https://github.com/koffeinsource/go-imgur) - Go client library for [imgur](https://imgur.com)
* [go-jira](https://github.com/andygrunwald/go-jira) - Go client library for [Atlassian JIRA](https://www.atlassian.com/software/jira)
* [go-marathon](https://github.com/gambol99/go-marathon) - A Go library for interacting with Mesosphere's Marathon PAAS.
* [go-myanimelist](https://github.com/nstratos/go-myanimelist) - A Go client library for accessing the [MyAnimeList API](http://myanimelist.net/modules.php?go=api).
* [go-telegraph](https://github.com/toby3d/go-telegraph) - Telegraph publishing platform API client.
* [go-tgbot](https://github.com/olebedev/go-tgbot) - Pure Golang Telegram Bot API wrapper, generated from swagger file, session-based router and middleware.
* [go-trending](https://github.com/andygrunwald/go-trending) - Go library for accessing [trending repositories](https://github.com/trending) and [developers](https://github.com/trending/developers) at Github.
* [go-twitch](https://github.com/knspriggs/go-twitch) - A Go client for interacting with the Twitch v3 API.
* [go-twitter](https://github.com/dghubble/go-twitter) - Go client library for the Twitter v1.1 APIs.
* [go-unsplash](https://github.com/hardikbagdi/go-unsplash) - Go client library for the [Unsplash.com](https://unsplash.com) API.
* [go-xkcd](https://github.com/nishanths/go-xkcd) - Go client for the xkcd API.
* [goamz](https://github.com/mitchellh/goamz) - Popular fork of [goamz](https://launchpad.net/goamz) which adds some missing API calls to certain packages.
* [golyrics](https://github.com/mamal72/golyrics) - Golyrics is a Go library to fetch music lyrics data from the Wikia website.
* [GoMusicBrainz](https://github.com/michiwend/gomusicbrainz) - a Go MusicBrainz WS2 client library.
* [google](https://github.com/google/google-api-go-client) - Auto-generated Google APIs for Go.
* [google-analytics](https://github.com/chonthu/go-google-analytics) - A simple wrapper for easy google analytics reporting.
* [google-cloud](https://github.com/GoogleCloudPlatform/gcloud-golang) - Google Cloud APIs Go Client Library.
* [google-email-audit-api](https://github.com/ngs/go-google-email-audit-api) - Go client library for [Google G Suite Email Audit API](https://developers.google.com/admin-sdk/email-audit/).
* [gostorm](https://github.com/jsgilmore/gostorm) - GoStorm is a Go library that implements the communications protocol required to write Storm spouts and Bolts in Go that communicate with the Storm shells.
* [govkbot](https://github.com/nikepan/govkbot) - Simple Go [VK](https://vk.com) bot library.
* [hipchat](https://github.com/andybons/hipchat) - This project implements a golang client library for the Hipchat API.
* [hipchat (xmpp)](https://github.com/daneharrigan/hipchat) - A golang package to communicate with HipChat over XMPP.
* [Medium](https://github.com/Medium/medium-sdk-go) - A Golang SDK for Medium's OAuth2 API.
* [megos](https://github.com/andygrunwald/megos) - A client library for accessing an [Apache Mesos](http://mesos.apache.org/) cluster
* [micha](https://github.com/onrik/micha) - Go Library for Telegram bot api.
* [minio-go](https://github.com/minio/minio-go) - Minio Go Library for Amazon S3 compatible cloud storage.
* [mixpanel](https://github.com/dukex/mixpanel) - Mixpanel is a library for tracking events and sending Mixpanel profile updates to Mixpanel from your go applications.
* [paypal](https://github.com/logpacker/paypalsdk) - Wrapper for PayPal payment API
* [playlyfe](https://github.com/playlyfe/playlyfe-go-sdk) - The Playlyfe Rest API Go SDK
* [pushover](https://github.com/gregdel/pushover) - Go wrapper for the Pushover API.
* [rrdaclient](https://github.com/Omie/rrdaclient) - Go Library to access statdns.com API, which is in turn RRDA API. DNS Queries over HTTP.
* [shopify](https://github.com/rapito/go-shopify) - Go Library to make CRUD request to the Shopify API.
* [slack](https://github.com/nlopes/slack) - Slack API in Go.
* [smite](https://github.com/sergiotapia/smitego) - Go package to wraps access to the Smite game API.
* [spotify](https://github.com/rapito/go-spotify) - Go Library to access Spotify WEB API.
* [steam](https://github.com/sostronk/go-steam) - Go Library to interact with Steam game servers.
* [stripe](https://github.com/stripe/stripe-go) - Go client for the Stripe API
* [tbot](https://github.com/yanzay/tbot) - Telegram bot server with API similar to net/http.
* [telebot](https://github.com/tucnak/telebot) - Telegram bot framework written in Go.
* [telegram-bot-api](https://github.com/Syfaro/telegram-bot-api) - Simple and clean Telegram bot client.
* [textbelt](https://github.com/dietsche/textbelt) - Go client for the textbelt.com txt messaging API.
* [TheMovieDb](https://github.com/jbrodriguez/go-tmdb) - A simple golang package to communicate with [themoviedb.org](https://themoviedb.org)
* [translate](https://github.com/poorny/translate) - Go online translation package.
* [Trello](https://github.com/adlio/trello) - Go wrapper for the Trello API.
* [tumblr](https://github.com/mattcunningham/gumblr) - Go wrapper for the Tumblr v2 API.
* [webhooks](https://github.com/go-playground/webhooks) - Webhook receiver for GitHub and Bitbucket.

## Utilities

*General utilities and tools to make your life easier.*

* [abutil](https://github.com/bahlo/abutil) - A collection of often-used Golang helpers.
* [apm](https://github.com/topfreegames/apm) - A process manager for Golang applications with an HTTP API.
* [boilr](https://github.com/tmrts/boilr) - A blazingly fast CLI tool for creating projects from boilerplate templates.
* [circuitbreaker](https://github.com/rubyist/circuitbreaker) - Circuit Breakers in Go
* [clockwerk](http://github.com/onatm/clockwerk) - Go package to schedule periodic jobs using a simple, fluent syntax.
* [command](https://github.com/txgruppi/command) - Command pattern for Go with thread safe serial and parallel dispatcher
* [coop](https://github.com/rakyll/coop) - Cheat sheet for some of the common concurrent flows in Go.
* [copy-pasta](https://github.com/jutkko/copy-pasta) - Universal multi-workstation clipboard that uses S3 like backend for the storage.
* [ctop](https://github.com/bcicen/ctop) - [Top-like](http://ctop.sh) interface (e.g. htop) for container metrics.
* [Death](https://github.com/vrecan/death) - Managing go application shutdown with signals.
* [Deepcopier](https://github.com/ulule/deepcopier) - Simple struct copying for Go.
* [delve](https://github.com/derekparker/delve) - Go debugger.
* [dlog](https://github.com/kirillDanshin/dlog) - Compile-time controlled logger to make your release smaller without removing debug calls.
* [excelize](https://github.com/Luxurioust/excelize) - Golang library for reading and writing Microsoft Excel (XLSX) files.
* [fastlz](https://github.com/digitalcrab/fastlz) - Wrap over [FastLz](http://fastlz.org/) (free, open-source, portable real-time compression library) for GoLang.
* [filetype](https://github.com/h2non/filetype) - Small package to infer the file type checking the magic numbers signature.
* [filler](https://github.com/yaronsumel/filler) - small utility to fill structs using "fill" tag.
* [fzf](https://github.com/junegunn/fzf) - A command-line fuzzy finder written in Go
* [generate](https://github.com/go-playground/generate) - runs go generate recursively on a specified path or environment variable and can filter by regex.
* [gentleman](https://github.com/h2non/gentleman) - Full-featured plugin-driven HTTP client library.
* [git-time-metric](https://github.com/git-time-metric/gtm) - Simple, seamless, lightweight time tracking for Git
* [GJSON](https://github.com/tidwall/gjson) - Get a JSON value with one line of code.
* [go-bind-plugin](https://github.com/wendigo/go-bind-plugin) - go:generate tool for wrapping symbols exported by golang plugins (1.8 only)
* [go-cron](https://github.com/rk/go-cron) - A simple Cron library for go that can execute closures or functions at varying intervals, from once a second to once a year on a specific date and time. Primarily for web applications and long running daemons.
* [go-debug](https://github.com/tj/go-debug) - Conditional debug logging for Golang libraries & applications.
* [go-dry](https://github.com/ungerik/go-dry) - DRY (don't repeat yourself) package for Go.
* [go-funk](https://github.com/thoas/go-funk) - A modern Go utility library which provides helpers (map, find, contains, filter, chunk, reverse, ...)
* [go-rate](https://github.com/beefsack/go-rate) -  A timed rate limiter for Go.
* [go-respond](https://github.com/nicklaw5/go-respond) - A Go package for handling common HTTP JSON responses.
* [go-sitemap-generator](https://github.com/ikeikeikeike/go-sitemap-generator) - XML Sitemap generator written in Go.
* [go-torch](https://github.com/uber/go-torch) - Stochastic flame graph profiler for Go programs.
* [go-trigger](https://github.com/sadlil/go-trigger) - Go-lang global event triggerer, Register Events with an id and trigger the event from anywhere from your project.
* [go-underscore](https://github.com/tobyhede/go-underscore) - A useful collection of helpfully functional Go collection utilities.
* [goback](https://github.com/carlescere/goback) - Go simple exponential backoff package.
* [godaemon](https://github.com/VividCortex/godaemon) - Utility to write daemons.
* [godotenv](https://github.com/joho/godotenv) - A Go port of Ruby's dotenv library (Loads environment variables from `.env`.)
* [godropbox](https://github.com/dropbox/godropbox) - Common libraries for writing Go services/applications from Dropbox.
* [gohper](https://github.com/cosiner/gohper) - Various tools/modules help for development.
* [gojq](https://github.com/elgs/gojq) - JSON query in Golang.
* [gojson](https://github.com/ChimeraCoder/gojson) - Automatically generate Go (golang) struct definitions from example JSON.
* [golarm](https://github.com/msempere/golarm) - Fire alarms with system events.
* [golog](https://github.com/mlimaloureiro/golog) - Easy and lightweight CLI tool to time track your tasks.
* [gopencils](https://github.com/bndr/gopencils) - Small and simple package to easily consume REST APIs.
* [goplaceholder](https://github.com/michiwend/goplaceholder) - a small golang lib to generate placeholder images.
* [goreleaser](https://github.com/goreleaser/goreleaser) - Deliver Go binaries as fast and easily as possible
* [goreporter](https://github.com/wgliang/goreporter) - A Golang tool that does static analysis, unit testing, code review and generate code quality report.
* [goreq](https://github.com/franela/goreq) - Minimal and simple request library for Go language.
* [goreq](https://github.com/smallnest/goreq) - An enhanced simplified HTTP client based on gorequest.
* [gorequest](https://github.com/parnurzeal/gorequest) - Simplified HTTP client with rich features for Go.
* [gotenv](https://github.com/subosito/gotenv) - Load environment variables from `.env` or any `io.Reader` in Go
* [gpath](https://github.com/tenntenn/gpath) - Library to simplify access struct fields with Go's expression in reflection.
* [grequests](https://github.com/levigross/grequests) - An elegant and simple `net/http` wrapper that follows Python's requests library
* [htcat](https://github.com/htcat/htcat) - Parallel and Pipelined HTTP GET Utility
* [httpcontrol](https://github.com/facebookgo/httpcontrol) - Package httpcontrol allows for HTTP transport level control around timeouts and retries.
* [hub](https://github.com/github/hub) - wrap git commands with additional functionality to interact with github from the terminal.
* [hystrix-go](https://github.com/afex/hystrix-go) - Implements Hystrix patterns of programmer-defined fallbacks aka circuit breaker.
* [immortal](https://github.com/immortal/immortal) - A *nix cross-platform (OS agnostic) supervisor
* [JobRunner](https://github.com/bamzi/jobrunner) - Smart and featureful cron job scheduler with job queuing and live monitoring built in.
* [jsonapi-errors](https://github.com/AmuzaTkts/jsonapi-errors) - Go bindings based on the JSON API errors reference.
* [jsonf](https://github.com/miolini/jsonf) - Console tool for highlighted formatting and struct query fetching JSON.
* [jsongo](https://github.com/ricardolonga/jsongo) - Fluent API to make it easier to create Json objects.
* [kazaam](https://github.com/Qntfy/kazaam) - API for arbitrary transformation of JSON documents.
* [lrserver](https://github.com/jaschaephraim/lrserver) - LiveReload server for Go
* [mc](https://github.com/minio/mc) - Minio Client provides minimal tools to work with Amazon S3 compatible cloud storage and filesystems.
* [mergo](https://github.com/imdario/mergo) - A helper to merge structs and maps in Golang. Useful for configuration default values, avoiding messy if-statements.
* [minify](https://github.com/tdewolff/minify) - Fast minifiers for HTML, CSS, JS, XML, JSON and SVG file formats.
* [mmake](https://github.com/tj/mmake) - Modern Make.
* [moldova](https://github.com/StabbyCutyou/moldova) - A utility for generating random data based on an input template.
* [mp](https://github.com/sanbornm/mp) - A simple cli email parser. It currently takes stdin and outputs JSON.
* [multitick](https://github.com/VividCortex/multitick) - Multiplexor for aligned tickers.
* [netbug](https://github.com/e-dard/netbug) - Easy remote profiling of your services.
* [ngrok](https://github.com/inconshreveable/ngrok) - Introspected tunnels to localhost.
* [okrun](https://github.com/xta/okrun) - go run error steamroller.
* [onecache](https://github.com/adelowo/onecache) - A caching library with support for multiple backend stores (Redis, Memcached, filesystem etc)
* [panicparse](https://github.com/maruel/panicparse) - Groups similar goroutines and colorizes stack dump.
* [peco](https://github.com/peco/peco) - Simplistic interactive filtering tool.
* [pester](https://github.com/sethgrid/pester) - Go HTTP client calls with retries, backoff, and concurrency.
* [pm](https://github.com/VividCortex/pm) - Process (i.e. goroutine) manager with an HTTP API.
* [profile](https://github.com/pkg/profile) - Simple profiling support package for Go.
* [rclient](https://github.com/zpatrick/rclient) - Readable, flexible, simple-to-use client for REST APIs.
* [realize](https://github.com/tockins/realize) - Go build system with file watchers and live reload. Run, build and watch file changes with custom paths.
* [request](https://github.com/mozillazg/request) - Go HTTP Requests for Humans™.
* [rerate](https://github.com/abo/rerate) - Redis-based rate counter and rate limiter for Go.
* [rerun](https://github.com/ivpusic/rerun) - Recompiling and rerunning go apps when source changes.
* [resty](https://github.com/go-resty/resty) - Simple HTTP and REST client for Go inspired by Ruby rest-client.
* [retry](https://github.com/kamilsk/retry) - Functional mechanism based on context to perform actions repetitively until successful.
* [robustly](https://github.com/VividCortex/robustly) - Runs functions resiliently, catching and restarting panics.
* [scheduler](https://github.com/carlescere/scheduler) - Cronjobs scheduling made easy.
* [sling](https://github.com/dghubble/sling) - Go HTTP requests builder for API clients.
* [spinner](https://github.com/briandowns/spinner) - Go package to easily provide a terminal spinner with options.
* [sqlx](https://github.com/jmoiron/sqlx) - provides a set of extensions on top of the excellent built-in database/sql package.
* [Storm](https://github.com/asdine/storm) - Simple and powerful toolkit for BoltDB.
* [Task](https://github.com/go-task/task) - simple "Make" alternative
* [toolbox](https://github.com/viant/toolbox) - Slice, map, multimap, struct, function, data conversion utilities. Service router, macro evaluator, tokenizer.
* [ugo](https://github.com/alxrm/ugo) - ugo is slice toolbox with concise syntax for Go.
* [UNIS](https://github.com/esemplastic/unis) - A Common Architecture™ for String Utilities in Go.
* [usql](https://github.com/knq/usql) - usql is a universal command-line interface for SQL databases.
* [util](https://github.com/shomali11/util) - A collection of useful utility functions. (strings, concurrency, manipulations, ...)
* [wuzz](https://github.com/asciimoo/wuzz) - Interactive cli tool for HTTP inspection.
* [xferspdy](https://github.com/monmohan/xferspdy) - Xferspdy provides binary diff and patch library in golang
* [xlsx](https://github.com/tealeg/xlsx) - Library to simplify reading the XML format used by recent version of Microsoft Excel in Go programs.

## Validation

*Libraries for validation.*

* [govalidator](https://github.com/asaskevich/govalidator) - Validators and sanitizers for strings, numerics, slices and structs.
* [ozzo-validation](https://github.com/go-ozzo/ozzo-validation) - Supports validation of various data types (structs, strings, maps, slices, etc.) with configurable and extensible validation rules specified in usual code constructs instead of struct tags.
* [validate](https://github.com/markbates/validate) - This package provides a framework for writing validations for Go applications.
* [validator](https://github.com/go-playground/validator) - Go Struct and Field validation, including Cross Field, Cross Struct, Map, Slice and Array diving.

## Version Control

*Libraries for version control.*

* [gh](https://github.com/rjeczalik/gh) - Scriptable server and net/http middleware for GitHub Webhooks.
* [git2go](https://github.com/libgit2/git2go) - Go bindings for libgit2.
* [go-vcs](https://github.com/sourcegraph/go-vcs) - manipulate and inspect VCS repositories in Go.
* [hgo](https://github.com/beyang/hgo) - Hgo is a collection of Go packages providing read-access to local Mercurial repositories.

## Video

*Libraries for manipulating video.*

* [gmf](https://github.com/3d0c/gmf) - Go bindings for FFmpeg av\* libraries.
* [goav](https://github.com/giorgisio/goav) - Comphrensive Go bindings for FFmpeg.
* [gst](https://github.com/ziutek/gst) - Go bindings for GStreamer.
* [v4l](https://github.com/korandiz/v4l) - A video capture library for Linux, written in Go.

## Web Frameworks

*Full stack web frameworks.*

* [Air](https://github.com/sheng/air) - An ideal RESTful web framework for Go.
* [Beego](https://github.com/astaxie/beego) - beego is an open-source, high-performance web framework for the Go programming language.
* [Buffalo](http://gobuffalo.io) - Bringing the productivity of Rails to Go!
* [Echo](https://github.com/labstack/echo) - High performance, minimalist Go web framework.
* [Fireball](https://github.com/zpatrick/fireball) - A more "natural" feeling web framework.
* [Florest](https://github.com/jabong/florest-core) - High-performance workflow based REST API framework
* [Gem](https://github.com/go-gem/gem) - A simple and fast web framework, friendly to REST API.
* [Gin](https://github.com/gin-gonic/gin) - Gin is a web framework written in Go! It features a martini-like API with much better performance, up to 40 times faster. If you need performance and good productivity.
* [Gizmo](https://github.com/NYTimes/gizmo) - Microservice toolkit used by the New York Times.
* [go-json-rest](https://github.com/ant0ine/go-json-rest) - A quick and easy way to setup a RESTful JSON API.
* [go-relax](https://github.com/codehack/go-relax) - A framework of pluggable components to build RESTful API's.
* [go-rest](https://github.com/ungerik/go-rest) - A small and evil REST framework for Go.
* [goa](https://github.com/raphael/goa) - Framework for developing microservices based on the design of Ruby's Praxis.
* [Goat](https://github.com/bahlo/goat) - A minimalistic REST API server in Go.
* [Golf](https://github.com/dinever/golf) - Golf is a fast, simple and lightweight micro-web framework for Go. It comes with powerful features and has no dependencies other than the Go Standard Library.
* [Gondola](https://github.com/rainycape/gondola) - The web framework for writing faster sites, faster
* [gongular](https://github.com/mustafaakin/gongular) - A fast Go web framework with input mapping/validation and (DI) Dependency Injection
* [Macaron](https://github.com/go-macaron/macaron) - Macaron is a high productive and modular design web framework in Go.
* [mango](https://github.com/paulbellamy/mango) - Mango is a modular web-application framework for Go, inspired by Rack, and PEP333.
* [Microservice](https://github.com/claygod/microservice) - The framework for the creation of microservices, written in Golang.
* [neo](https://github.com/ivpusic/neo) - Neo is minimal and fast Go Web Framework with extremely simple API.
* [Resoursea](https://github.com/resoursea/api) - A REST framework for quickly writing resource based services.
* [REST Layer](http://rest-layer.io) - A framework to build REST/GraphQL API on top of databases with mostly configuration over code.
* [Revel](https://github.com/revel/revel) - A high-productivity web framework for the Go language.
* [rex](https://github.com/goanywhere/rex) - Rex is a library for modular development built upon gorilla/mux, fully compatible with `net/http`.
* [sawsij](http://sawsij.com/) - lightweight, open-source web framework for building high-performance, data-driven web applications.
* [tango](https://github.com/lunny/tango) - Micro & pluggable web framework for Go.
* [tigertonic](https://github.com/rcrowley/go-tigertonic) - A Go framework for building JSON web services inspired by Dropwizard
* [traffic](https://github.com/pilu/traffic) - Sinatra inspired regexp/pattern mux and web framework for Go.
* [utron](https://github.com/gernest/utron) - A lightweight MVC framework for Go(Golang).
* [violetear](https://github.com/nbari/violetear) - Go HTTP router.
* [YARF](https://github.com/yarf-framework/yarf) - Fast micro-framework designed to build REST APIs and web services in a fast and simple way.
* [Zerver](https://github.com/cosiner/zerver) - Zerver is an expressive, modular, feature completed RESTful framework.

## Windows

* [d3d9](https://github.com/gonutz/d3d9) - Go bindings for Direct3D9
* [go-ole](https://github.com/go-ole/go-ole) - Win32 OLE implementation for golang.

## XML

*Libraries and tools for manipulating XML.*

* [go-pkg-xmlx](https://github.com/jteeuwen/go-pkg-xmlx) - Extension to the standard Go XML package. Maintains a node tree that allows forward/backwards browsing and exposes some simple single/multi-node search functions.
* [XML-Comp](https://github.com/xml-comp/xml-comp) - Simple command line XML comparer that generates diffs of folders, files and tags.
* [xmlwriter](https://github.com/shabbyrobe/xmlwriter) - Procedural XML generation API based on libxml2's xmlwriter module.
* [xpath](https://github.com/antchfx/xpath) - XPath package for Go.
* [xquery](https://github.com/antchfx/xquery) - XQuery lets you extract data from HTML/XML documents using XPath expression.

### Middlewares

#### Actual middlewares

* [CORS](https://github.com/rs/cors) - Easily add CORS capabilities to your API.
* [formjson](https://github.com/rs/formjson) - Transparently handle JSON input as a standard form POST.
* [Limiter](https://github.com/ulule/limiter) - Dead simple rate limit middleware for Go.
* [Tollbooth](https://github.com/didip/tollbooth) - Rate limit HTTP request handler.
* [XFF](https://github.com/sebest/xff) - Handle `X-Forwarded-For` header and friends.

#### Libraries for creating HTTP middlewares

* [alice](https://github.com/justinas/alice) - Painless middleware chaining for Go.
* [catena](https://github.com/codemodus/catena) - http.Handler wrapper catenation (same API as "chain").
* [chain](https://github.com/codemodus/chain) - Handler wrapper chaining with scoped data (net/context-based "middleware").
* [go-wrap](https://github.com/go-on/wrap) - Small middlewares package for net/http.
* [gores](https://github.com/alioygur/gores) - Go package that handles HTML, JSON, XML and etc. responses. Useful for RESTful APIs.
* [interpose](https://github.com/carbocation/interpose) - Minimalist net/http middleware for golang.
* [muxchain](https://github.com/stephens2424/muxchain) - Lightweight middleware for net/http.
* [negroni](https://github.com/urfave/negroni) - Idiomatic HTTP middleware for Golang.
* [render](https://github.com/unrolled/render) - Go package for easily rendering JSON, XML, and HTML template responses.
* [rye](https://github.com/InVisionApp/rye) - Tiny Go middleware library (with canned Middlewares) that supports JWT, CORS, Statsd, and Go 1.7 context
* [stats](https://github.com/thoas/stats) - A Go middleware that stores various information about your web application.
* [Volatile](https://github.com/volatile/core) - Minimalist middleware stack promoting flexibility, good practices and clean code.

### Routers

* [alien](https://github.com/gernest/alien) - A lightweight and fast http router from outer space
* [Bone](https://github.com/go-zoo/bone) - Lightning Fast HTTP Multiplexer.
* [Bxog](https://github.com/claygod/Bxog) - Simple and fast HTTP router for Go. It works with routes of varying difficulty, length and nesting. And he knows how to create a URL from the received parameters.
* [chi](https://github.com/pressly/chi) - Small, fast and expressive HTTP router built on net/context.
* [fasthttprouter](https://github.com/buaazp/fasthttprouter) - A high performance router forked from `httprouter`. The first router fit for `fasthttp`.
* [gocraft/web](https://github.com/gocraft/web) - A mux and middleware package in Go.
* [Goji](https://github.com/goji/goji) - Goji is a minimalistic and flexible HTTP request multiplexer with support for `net/context`.
<<<<<<< HEAD
* [gowww/router](https://github.com/gowww/router) - A lightning fast HTTP router fully compatible with the net/http.Handler
=======
* [GoRouter](https://github.com/vardius/gorouter) - GoRouter is a Server/API micro framwework, HTTP request router, multiplexer, mux that provides request router with middleware supporting `net/context`.
>>>>>>> 26dde253
* [httprouter](https://github.com/julienschmidt/httprouter) - A high performance router. Use this and the standard http handlers to form a very high performance web framework.
* [httptreemux](https://github.com/dimfeld/httptreemux) - High-speed, flexible tree-based HTTP router for Go. Inspiration from httprouter.
* [lars](https://github.com/go-playground/lars) - Is a lightweight, fast and extensible zero allocation HTTP router for Go used to create customizable frameworks.
* [medeina](https://github.com/imdario/medeina) - Medeina is a HTTP routing tree based on HttpRouter, inspired by Roda and Cuba.
* [mux](https://github.com/gorilla/mux) - A powerful URL router and dispatcher for golang.
* [ozzo-routing](https://github.com/go-ozzo/ozzo-routing) - An extremely fast Go (golang) HTTP router that supports regular expression route matching. Comes with full support for building RESTful APIs.
* [pat](https://github.com/bmizerany/pat) - Sinatra style pattern muxer for Go’s net/http library, by the author of Sinatra.
* [pure](https://github.com/go-playground/pure) - Is a lightweight HTTP router that sticks to the std "net/http" implementation
* [Siesta](https://github.com/VividCortex/siesta) - Composable framework to write middleware and handlers
* [vestigo](https://github.com/husobee/vestigo) -  A performant, stand-alone, HTTP compliant URL Router for go web applications.
* [xmux](https://github.com/rs/xmux) - A high performance muxer based on `httprouter` with `net/context` support.
* [zeus](https://github.com/daryl/zeus) - A very simple and fast HTTP router for Go.

# Tools

*Go software and plugins.*

## Code Analysis

* [apicompat](https://github.com/bradleyfalzon/apicompat) - Checks recent changes to a Go project for backwards incompatible changes.
* [dupl](https://github.com/mibk/dupl) - A tool for code clone detection.
* [errcheck](https://github.com/kisielk/errcheck) - Errcheck is a program for checking for unchecked errors in Go programs.
* [gcvis](https://github.com/davecheney/gcvis) - Visualise Go program GC trace data in real time.
* [Go Metalinter](https://github.com/alecthomas/gometalinter) - Metalinter is a tool to automatically apply all static analysis tool and report their output in normalized form.
* [go-checkstyle](https://github.com/qiniu/checkstyle) checkstyle is a style check tool like java checkstyle. This tool inspired by java checkstyle, golint. The style refered to some points in Go Code Review Comments.
* [go-cleanarch](https://github.com/roblaszczak/go-cleanarch) - go-cleanarch was created to validate Clean Architecture rules, like a The Dependency Rule and interaction between packages in your Go projects.
* [go-outdated](https://github.com/firstrow/go-outdated) - Console application that displays outdated packages.
* [goast-viewer](https://github.com/yuroyoro/goast-viewer) - Web based Golang AST visualizer.
* [GoCover.io](http://gocover.io/) - GoCover.io offers the code coverage of any golang package as a service.
* [goimports](https://godoc.org/golang.org/x/tools/cmd/goimports) - Tool to fix (add, remove) your Go imports automatically.
* [GoLint](https://github.com/golang/lint) - Golint is a linter for Go source code.
* [Golint online](http://go-lint.appspot.com/) - Lints online Go source files on GitHub, Bitbucket and Google Project Hosting using the golint package.
* [goreturns](https://sourcegraph.com/github.com/sqs/goreturns) - Adds zero-value return statements to match the func return types.
* [gosimple](https://github.com/dominikh/go-tools/tree/master/cmd/gosimple) - gosimple is a linter for Go source code that specialises on simplifying code.
* [gostatus](https://github.com/shurcooL/gostatus) - A command line tool, shows the status of repositories that contain Go packages.
* [interfacer](https://github.com/mvdan/interfacer) - A linter that suggests interface types.
* [lint](https://github.com/surullabs/lint) - Run linters as part of go test
* [staticcheck](https://github.com/dominikh/go-tools/tree/master/cmd/staticcheck) - staticcheck is `go vet` on steroids, applying a ton of static analysis checks you might be used to from tools like ReSharper for C#.
* [unconvert](https://github.com/mdempsky/unconvert) - Remove unnecessary type conversions from Go source.
* [unused](https://github.com/dominikh/go-tools/tree/master/cmd/unused) - unused checks Go code for unused constants, variables, functions and types.
* [validate](https://github.com/mccoyst/validate) - Automatically validates struct fields with tags.

## Editor Plugins

* [Go plugin for JetBrains IDEs](https://plugins.jetbrains.com/plugin/9568-go) - Go plugin for JetBrains IDEs.
* [go-lang-idea-plugin](https://github.com/go-lang-plugin-org/go-lang-idea-plugin) (deprecated) - The previous Go plugin for IntelliJ (JetBrains) IDEA, now replaced by the official plugin (above).
* [go-mode](https://github.com/dominikh/go-mode.el) - Go mode for GNU/Emacs.
* [go-plus](https://github.com/joefitzgerald/go-plus) - Go (Golang) Package For Atom That Adds Autocomplete, Formatting, Syntax Checking, Linting and Vetting
* [Goclipse](https://github.com/GoClipse/goclipse) - An Eclipse plugin for Go.
* [gocode](https://github.com/nsf/gocode) - An autocompletion daemon for the Go programming language.
* [GoSublime](https://github.com/DisposaBoy/GoSublime) - A Golang plugin collection for the text editor SublimeText 2 providing code completion and other IDE-like features.
* [velour](https://github.com/velour/velour) - An IRC client for the acme editor.
* [vim-compiler-go](https://github.com/rjohnsondev/vim-compiler-go) - A Vim plugin to highlight syntax errors on save.
* [vim-go](https://github.com/fatih/vim-go) - Go development plugin for Vim.
* [Watch](https://github.com/eaburns/Watch) - Runs a command in an acme win on file changes.

## Go Tools

* [colorgo](https://github.com/songgao/colorgo) - A wrapper around `go` command for colorized `go build` output.
* [depth](https://github.com/KyleBanks/depth) - Visualize dependency trees of any package by analyzing imports.
* [gb](https://getgb.io/) - An easy to use project based build tool for the Go programming language.
* [go-callvis](https://github.com/TrueFurby/go-callvis) - Visualize call graph of your Go program using dot format.
* [go-pkg-complete](https://github.com/skelterjohn/go-pkg-complete) - Bash completion for go and wgo.
* [go-swagger](https://github.com/go-swagger/go-swagger) - Swagger 2.0 implementation for go. Swagger is a simple yet powerful representation of your RESTful API.
* [OctoLinker](https://github.com/OctoLinker/browser-extension) - Navigate through go files efficiently with the OctoLinker browser extension for GitHub.
* [rts](https://github.com/galeone/rts) - RTS: response to struct. Generates Go structs from server responses.

## Software Packages

*Software written in Go.*

### DevOps Tools

* [aptly](https://github.com/smira/aptly) - aptly is a Debian repository management tool.
* [aurora](https://github.com/Luxurioust/aurora) - Cross-platform web-based Beanstalkd queue server console.
* [awsenv](https://github.com/soniah/awsenv) - a small binary that loads Amazon (AWS) environment variables for a profile.
* [Banshee](https://github.com/eleme/banshee) - Anomalies detection system for periodic metrics.
* [bombardier](https://github.com/codesenberg/bombardier) - Fast cross-platform HTTP benchmarking tool.
* [bosun](https://github.com/bosun-monitor/bosun) - Time Series Alerting Framework.
* [dogo](https://github.com/liudng/dogo) - Monitoring changes in the source file and automatically compile and run (restart).
* [drone-jenkins](https://github.com/appleboy/drone-jenkins) - Trigger downstream Jenkins jobs using a binary, docker or Drone CI.
* [drone-scp](https://github.com/appleboy/drone-scp) - Copy files and artifacts via SSH using a binary, docker or Drone CI.
* [Dropship](https://github.com/chrismckenzie/dropship) - A tool for deploying code via cdn.
* [easyssh-proxy](https://github.com/appleboy/easyssh-proxy) - Golang package for easy remote execution through SSH and SCP downloading via `ProxyCommand`.
* [Gitea](https://github.com/go-gitea/gitea) - A fork of Gogs, entirely community driven.
* [Go Metrics](https://github.com/rcrowley/go-metrics) - Go port of Coda Hale's Metrics library: https://github.com/codahale/metrics.
* [go-selfupdate](https://github.com/sanbornm/go-selfupdate) - Enable your Go applications to self update.
* [gobrew](https://github.com/cryptojuice/gobrew) - gobrew lets you easily switch between multiple versions of go.
* [godbg](https://github.com/sirnewton01/godbg) - Web-based gdb front-end application.
* [Gogs](https://gogs.io/) - A Self Hosted Git Service in the Go Programming Language.
* [gonative](https://github.com/inconshreveable/gonative) - Tool which creates a build of Go that can cross compile to all platforms while still using the Cgo-enabled versions of the stdlib packages.
* [govvv](https://github.com/ahmetalpbalkan/govvv) - A “go build” wrapper to easily add version information into Go binaries
* [gox](https://github.com/mitchellh/gox) - A dead simple, no frills Go cross compile tool.
* [goxc](https://github.com/laher/goxc) - build tool for Go, with a focus on cross-compiling and packaging.
* [grapes](https://github.com/yaronsumel/grapes) -  lightweight tool designed to distribute commands over ssh with ease.
* [GVM](https://github.com/moovweb/gvm) - GVM provides an interface to manage Go versions.
* [Hey](https://github.com/rakyll/hey) - Hey is a tiny program that sends some load to a web application.
* [kala](https://github.com/ajvb/kala) - Simplistic, modern, and performant job scheduler.
* [kubernetes](https://github.com/kubernetes/kubernetes) - Container Cluster Manager from Google.
* [Mora](https://github.com/emicklei/mora) - REST server for accessing MongoDB documents and meta data.
* [ostent](https://github.com/ostrost/ostent) - collects and displays system metrics and optionally relays to Graphite and/or InfluxDB.
* [Packer](https://github.com/mitchellh/packer) - Packer is a tool for creating identical machine images for multiple platforms from a single source configuration.
* [Pewpew](https://github.com/bengadbois/pewpew) - Flexible HTTP command line stress tester.
* [Rodent](https://github.com/alouche/rodent) - Rodent helps you manage Go versions, projects and track dependencies.
* [s3gof3r](https://github.com/rlmcpherson/s3gof3r) - A small utility/library optimized for high speed transfer of large objects into and out of Amazon S3.
* [Scaleway-cli](https://github.com/scaleway/scaleway-cli) - Manage BareMetal Servers from Command Line (as easily as with Docker).
* [sg](https://github.com/ChristopherRabotin/sg) - Benchmarks a set of HTTP endpoints (like ab), with possibility to use the reponse code and data between each call for specific server stress based on its previous response.
* [StatusOK](https://github.com/sanathp/statusok) - Monitor your Website and REST APIs.Get Notified through Slack, E-mail when your server is down or response time is more than expected.
* [Vegeta](https://github.com/tsenart/vegeta) - HTTP load testing tool and library. It's over 9000!
* [webhook](https://github.com/adnanh/webhook) - Tool which allows user to create HTTP endpoints (hooks) that execute commands on the server.
* [Wide](https://wide.b3log.org/login) - A Web-based IDE for Teams using Golang.
* [winrm-cli](https://github.com/masterzen/winrm-cli) - A cli tool to remotely execute commands on Windows machines

### Other Software
* [borg](https://github.com/crufter/borg) - A terminal based search engine for bash snippets
* [boxed](https://github.com/tejo/boxed) - Dropbox based blog engine
* [Cherry](https://github.com/rafael-santiago/cherry) - A tiny webchat server in Go.
* [Circuit](https://github.com/gocircuit/circuit) - Circuit is a programmable platform-as-a-service (PaaS) and/or Infrastructure-as-a-Service (IaaS), for management, discovery, synchronization and orchestration of services and hosts comprising cloud applications.
* [Comcast](https://github.com/tylertreat/Comcast) - Simulate bad network connections.
* [confd](https://github.com/kelseyhightower/confd) - Manage local application configuration files using templates and data from etcd or consul.
* [DDNS](https://github.com/skibish/ddns) - Personal DDNS client with Digital Ocean Networking DNS as backend.
* [Docker](http://www.docker.com/) - An open platform for distributed applications for developers and sysadmins.
* [Documize](https://github.com/documize/community) - Modern wiki software that integrates data from SaaS tools.
* [fleet](https://github.com/coreos/fleet) - A Distributed init System.
* [Go Package Store](https://github.com/shurcooL/Go-Package-Store#go-package-store-) - An app that displays updates for the Go packages in your GOPATH.
* [gocc](https://github.com/goccmack/gocc) - Gocc is a compiler kit for Go written in Go.
* [GoDocTooltip](https://github.com/diankong/GoDocTooltip) - A chrome extension for Go Doc sites, which shows function description as tooltip at funciton list.
* [Gogland](https://jetbrains.com/go) - Full featured cross-platform Go IDE.
* [Gor](https://github.com/buger/gor) - Http traffic replication tool, for replaying traffic from production to stage/dev environments in real-time.
* [hsync](http://ambrevar.bitbucket.org/hsync/) - A filesystem hierarchy synchronizer.
* [hugo](http://gohugo.io/) - A Fast and Modern Static Website Engine.
* [ipe](https://github.com/dimiro1/ipe) - An open source Pusher server implementation compatible with Pusher client libraries written in GO.
* [JayDiff](https://github.com/yazgazan/jaydiff) - A JSON diff utility written in Go.
* [Juju](https://jujucharms.com/) - Cloud-agnostic service deployment and orchestration - supports EC2, Azure, Openstack, MAAS and more.
* [limetext](http://limetext.org/) Lime Text is a powerful and elegant text editor primarily developed in Go that aims to be a Free and open-source software successor to Sublime Text.
* [LiteIDE](https://github.com/visualfc/liteide) LiteIDE is a simple, open source, cross-platform Go IDE.
* [mockingjay](https://github.com/quii/mockingjay-server) Fake HTTP servers and consumer driven contracts from one configuration file. You can also make the server randomly misbehave to help do more realistic performance tests.
* [myLG](https://github.com/mehrdadrad/mylg) - Command Line Network Diagnostic tool written in Go.
* [naclpipe](https://github.com/unix4fun/naclpipe) - A simple NaCL EC25519 based crypto pipe tool written in Go.
* [nes](https://github.com/fogleman/nes) - A Nintendo Entertainment System (NES) emulator written in Go.
* [orange-cat](https://github.com/noraesae/orange-cat) - A Markdown previewer written in Go.
* [peg](https://github.com/pointlander/peg) - Peg, Parsing Expression Grammar, is an implementation of a Packrat parser generator.
* [Postman](https://github.com/zachlatta/postman) - Command-line utility for batch-sending email.
* [restic](https://github.com/restic/restic) - De-duplicating backup program.
* [rkt](https://github.com/coreos/rkt) - An App Container runtime that integrates with init systems, is compatible with other container formats like Docker, and supports alternative execution engines like KVM.
* [Seaweed File System](https://github.com/chrislusf/seaweedfs) - Fast, Simple and Scalable Distributed File System with O(1) disk seek.
* [shell2http](https://github.com/msoap/shell2http) - Executing shell commands via http server (for prototyping or remote control).
* [snap](https://github.com/intelsdi-x/snap) - A powerful telemetry framework.
* [Stack Up](https://github.com/pressly/sup) - Stack Up, a super simple deployment tool - just Unix - think of it like 'make' for a network of servers.
* [syncthing](https://syncthing.net/) - An open, decentralized file synchronization tool and protocol.
* [Tenyks](https://github.com/kyleterry/tenyks) - Service oriented IRC bot using Redis and JSON for messaging.
* [toto](https://github.com/blogcin/ToTo) - A simple proxy server written in Go language, can be used together with browser.
* [toxiproxy](https://github.com/shopify/toxiproxy) - Proxy to simulate network and system conditions for automated tests.
* [tsuru](https://tsuru.io/) - An extensible and open source Platform as a Service software.
* [vFlow](https://github.com/VerizonDigital/vflow) - High-performance, scalable and reliable IPFIX, sFlow and Netflow collector.
* [websysd](https://github.com/ian-kent/websysd) - Web based process manager (like Marathon or Upstart).
* [wellington](https://github.com/wellington/wellington) - Sass project management tool, extends the language with sprite functions (like Compass).

# Resources

*Where to discover new Go libraries.*

## Benchmarks

* [autobench](https://github.com/davecheney/autobench) - Framework to compare the performance between different Go versions.
* [go-benchmark-app](https://github.com/mrLSD/go-benchmark-app) - Powerful HTTP-benchmark tool mixed with Аb, Wrk, Siege tools. Gathering statistics and various parameters for benchmarks and comparison results.
* [go-benchmarks](https://github.com/tylertreat/go-benchmarks) - A few miscellaneous Go microbenchmarks. Compare some language features to alternative approaches.
* [go-http-routing-benchmark](https://github.com/julienschmidt/go-http-routing-benchmark) - Go HTTP request router benchmark and comparison.
* [go-type-assertion-benchmark](https://github.com/hgfischer/go-type-assertion-benchmark) - Naive performance test of two ways to do type assertion in Go.
* [go-web-framework-benchmark](https://github.com/smallnest/go-web-framework-benchmark) - Go web framework benchmark.
* [go_serialization_benchmarks](https://github.com/alecthomas/go_serialization_benchmarks) - Benchmarks of Go serialization methods.
* [gocostmodel](https://github.com/PuerkitoBio/gocostmodel) - Benchmarks of common basic operations for the Go language.
* [golang-micro-benchmarks](https://github.com/amscanne/golang-micro-benchmarks) - Tiny collection of Go micro benchmarks. The intent is to compare some language features to others.
* [golang-sql-benchmark](https://github.com/tyler-smith/golang-sql-benchmark) - A collection of benchmarks for popular Go database/SQL utilities.
* [gospeed](https://github.com/feyeleanor/GoSpeed) - Go micro-benchmarks for calculating the speed of language constructs.
* [kvbench](https://github.com/jimrobinson/kvbench) - Key/Value database benchmark.
* [skynet](https://github.com/atemerev/skynet) - Skynet 1M threads microbenchmark.
* [speedtest-resize](https://github.com/fawick/speedtest-resize) - Compare various Image resize algorithms for the Go language.

## Conferences

* [Capital Go](http://www.capitalgolang.com) - Washington, D.C., USA
* [dotGo](http://www.dotgo.eu) - Paris, France
* [GoCon](http://gocon.connpass.com/) - Tokyo, Japan
* [GolangUK](http://golanguk.com/) - London, UK
* [GopherChina](http://gopherchina.org) - Shanghai, China
* [GopherCon](http://www.gophercon.com/) - Denver, USA
* [GopherCon Brazil](https://gopherconbr.org) - Florianópolis, BR
* [GopherCon Dubai](http://www.gophercon.ae/) - Dubai, UAE
* [GopherCon India](http://www.gophercon.in/) - Pune, India
* [GopherCon Singapore](https://gophercon.sg) - Mapletree Business City, Singapore
* [GothamGo](http://gothamgo.com/) - New York City, USA

## E-Books

* [A Go Developer's Notebook](https://leanpub.com/GoNotebook/read)
* [An Introduction to Programming in Go](http://www.golang-book.com/)
* [Build Web Application with Golang](https://www.gitbook.com/book/astaxie/build-web-application-with-golang/details)
* [Building Web Apps With Go](https://www.gitbook.com/book/codegangsta/building-web-apps-with-go/details)
* [Go Bootcamp](http://golangbootcamp.com)
* [GoBooks](https://github.com/dariubs/GoBooks) - A curated list of Go books
* [Learning Go](https://www.miek.nl/downloads/Go/Learning-Go-latest.pdf)
* [Network Programming With Go](https://jan.newmarch.name/go/)
* [The Go Programming Language](http://www.gopl.io/)
* [Web Application with Go the Anti-Textbook](https://github.com/thewhitetulip/web-dev-golang-anti-textbook/)

## Twitter

* [@golang](https://twitter.com/golang)
* [@golang_news](https://twitter.com/golang_news)
* [@golangweekly](https://twitter.com/golangweekly)

## Websites

* [Awesome Go @LibHunt](https://go.libhunt.com) - Your go-to Go Toolbox.
* [Awesome Remote Job](https://github.com/lukasz-madon/awesome-remote-job) - A curated list of awesome remote jobs. A lot of them is looking for Go hackers.
* [awesome-awesomeness](https://github.com/bayandin/awesome-awesomeness) - List of other amazingly awesome lists.
* [Flipboard - Go Magazine](https://flipboard.com/section/the-golang-magazine-bVP7nS) - A collection of Go articles and tutorials.
* [Go Blog](http://blog.golang.org) - The official Go blog.
* [Go Challenge](http://golang-challenge.org/) - Learn Go by solving problems and getting feedback from Go experts.
* [Go Forum](https://forum.golangbridge.org) - Forum to discuss Go.
* [Go In 5 Minutes](https://www.goin5minutes.com/) - 5 minute screencasts focused on getting one thing done.
* [Go Projects](https://github.com/golang/go/wiki/Projects) - List of projects on the Go community wiki.
* [gocryforhelp](https://github.com/ninedraft/gocryforhelp) - A collection of Go projects that needs help. Good place to start your open-source way in Go.
* [godoc.org](https://godoc.org/) - Documentation for open source Go packages.
* [Golang News](https://golangnews.com) - Links and news about Go programming.
* [golang-graphics](https://github.com/mholt/golang-graphics) - A collection of Go images, graphics, and art.
* [golang-nuts](https://groups.google.com/forum/#!forum/golang-nuts) - Go mailing list.
* [Google Plus Community](https://plus.google.com/communities/114112804251407510571) - The Google+ community for #golang enthusiasts.
* [gowalker.org](https://gowalker.org) - Go Project API documentation.
* [r/Golang](https://www.reddit.com/r/golang) - News about Go.
* [Trending Go repositories on GitHub today](https://github.com/trending?l=go) - Good place to find new Go libraries.

### Tutorials

* [A Tour of Go](http://tour.golang.org/) - Interactive tour of Go.
* [Build web application with Golang](https://github.com/astaxie/build-web-application-with-golang) - A golang ebook intro how to build a web app with golang.
* [Building Go Web Applications and Microservices Using Gin](https://semaphoreci.com/community/tutorials/building-go-web-applications-and-microservices-using-gin) - Get familiar with Gin and find out how it can help you reduce boilerplate code and build a request handling pipeline.
* [Go By Example](https://gobyexample.com/) - A hands-on introduction to Go using annotated example programs.
* [Go Cheat Sheet](https://github.com/a8m/go-lang-cheat-sheet) - A Go's reference card.
* [Go database/sql tutorial](http://go-database-sql.org/) - Introduction to database/sql.
* [How to Use Godog for Behavior-driven Development in Go](https://semaphoreci.com/community/tutorials/how-to-use-godog-for-behavior-driven-development-in-go) - Get started with Godog — a Behavior-driven development framework for building and testing Go applications.
* [Working with Go](https://github.com/mkaz/working-with-go) - An intro to go for experienced programmers.

## Support on Beerpay
Hey dude! Help me out for a couple of :beers:!

[![Beerpay](https://beerpay.io/avelino/awesome-go/badge.svg?style=beer-square)](https://beerpay.io/avelino/awesome-go)  [![Beerpay](https://beerpay.io/avelino/awesome-go/make-wish.svg?style=flat-square)](https://beerpay.io/avelino/awesome-go?focus=wish)<|MERGE_RESOLUTION|>--- conflicted
+++ resolved
@@ -1324,11 +1324,8 @@
 * [fasthttprouter](https://github.com/buaazp/fasthttprouter) - A high performance router forked from `httprouter`. The first router fit for `fasthttp`.
 * [gocraft/web](https://github.com/gocraft/web) - A mux and middleware package in Go.
 * [Goji](https://github.com/goji/goji) - Goji is a minimalistic and flexible HTTP request multiplexer with support for `net/context`.
-<<<<<<< HEAD
-* [gowww/router](https://github.com/gowww/router) - A lightning fast HTTP router fully compatible with the net/http.Handler
-=======
 * [GoRouter](https://github.com/vardius/gorouter) - GoRouter is a Server/API micro framwework, HTTP request router, multiplexer, mux that provides request router with middleware supporting `net/context`.
->>>>>>> 26dde253
+* [gowww/router](https://github.com/gowww/router) - A lightning fast HTTP router fully compatible with the net/http.Handler interface.
 * [httprouter](https://github.com/julienschmidt/httprouter) - A high performance router. Use this and the standard http handlers to form a very high performance web framework.
 * [httptreemux](https://github.com/dimfeld/httptreemux) - High-speed, flexible tree-based HTTP router for Go. Inspiration from httprouter.
 * [lars](https://github.com/go-playground/lars) - Is a lightweight, fast and extensible zero allocation HTTP router for Go used to create customizable frameworks.
