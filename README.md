# Awesome Go

A curated list of awesome Go frameworks, libraries and software. Inspired by [awesome-python](https://github.com/vinta/awesome-python).


- [Awesome Go](#awesome-go)
    - [Web Frameworks](#web-frameworks)
    - [Template Engine](#template-engine)
    - [Authentication and OAuth](#authentication-and-oauth)
    - [Database](#database)
    - [Imagery](#imagery)
    - [Parsers](#parsers)
- [Resources](#resources)
    - [Websites](#websites)
    - [(e)Books](#ebooks)

## Web Frameworks

*Full stack web frameworks.*

* [Martini](http://martini.codegangsta.io/) - Martini is a powerful package for quickly writing modular web applications/services in Golang.
* [Gorilla](http://www.gorillatoolkit.org/) - Gorilla is a web toolkit for the Go programming language.
* [Gin](http://gin-gonic.github.io/gin/) - Gin is a web framework written in Go! It features a martini-like API with much better performance, up to 40 times faster. If you need performance and good productivity.
* [Goji](https://goji.io) - Goji is a minimalistic web framework for Golang that's high in antioxidants.
* [web.go](http://webgo.io/) - A simple framework to write webapps in Go.
* [pat](https://github.com/bmizerany/pat) - Sinatra style pattern muxer for Go’s net/http library, by the author of Sinatra.
* [Revel](http://revel.github.io/) - A high-productivity web framework for the Go language.
* [Beego](http://beego.me/) - beego is an open-source, high-performance web framework for the Go programming language.
* [traffic](https://github.com/pilu/traffic) - Sinatra inspired regexp/pattern mux and web framework for Go.


## Template Engine

*Libraries and tools for templating and lexing.*

* [mustache](https://github.com/hoisie/mustache) - A Go implementation of the Mustache template language.
* [kasia.go](https://github.com/ziutek/kasia.go) - Templating system for HTML and other text documents - go implementation.
* [gold](https://github.com/yosssi/gold) - Gold is a template engine for Go. This simplifies HTML coding in Go web application development. This is influenced by Slim and Jade.
* [Razor](https://github.com/sipin/gorazor) - Razor view engine for Golang.


## Authentication and OAuth

*Libraries for implementing authentications schemes.*

* [goauth](http://alloy-d.net/goauth/) - A Go library for doing header-based OAuth over HTTP or HTTPS. Mostly created for working with Twitter.


## Database

*Databases implemented in Go.*

* [tiedot](https://github.com/HouzuoGuo/tiedot) - Your NoSQL database powered by Golang.
* [diskv](https://github.com/peterbourgon/diskv) - A home-grown disk-backed key-value store.


## Imagery

*Libraries for manipulating images.*

* [img](https://github.com/hawx/img) - A selection of image manipulation tools.
* [svgo](https://github.com/ajstarks/svgo) - Go Language Library for SVG generation.
* [resize](https://github.com/nfnt/resize) - Image resizing for the Go with common interpolation methods.


## Parsers

* [go-pkg-xmlx](https://github.com/jteeuwen/go-pkg-xmlx) - Extension to the standard Go XML package. Maintains a node tree that allows forward/backwards browsing and exposes some simple single/multi-node search functions.
* [go-pkg-rss](https://github.com/jteeuwen/go-pkg-rss) - This package reads RSS and Atom feeds and provides a caching mechanism that adheres to the feed specs.


# Resources

Where to discover new Go libraries.

## Websites

* [r/Golang](http://www.reddit.com/r/golang) - News about Go.
* [Trending Go repositories on GitHub today](https://github.com/trending?l=go) - Good place to find new Go libraries.
<<<<<<< HEAD
* [Flipboard - Go Magazine](https://flipboard.com/section/the-golang-magazine-bVP7nS) - A collection of Go articles and tutorials.
=======

## (e)Books

* [golang-book](http://www.golang-book.com/)
>>>>>>> 9a81b3a7
<|MERGE_RESOLUTION|>--- conflicted
+++ resolved
@@ -77,11 +77,8 @@
 
 * [r/Golang](http://www.reddit.com/r/golang) - News about Go.
 * [Trending Go repositories on GitHub today](https://github.com/trending?l=go) - Good place to find new Go libraries.
-<<<<<<< HEAD
 * [Flipboard - Go Magazine](https://flipboard.com/section/the-golang-magazine-bVP7nS) - A collection of Go articles and tutorials.
-=======
 
 ## (e)Books
 
-* [golang-book](http://www.golang-book.com/)
->>>>>>> 9a81b3a7
+* [golang-book](http://www.golang-book.com/)