# Awesome Go

A curated list of awesome Go frameworks, libraries and software. Inspired by [awesome-python](https://github.com/vinta/awesome-python).


- [Awesome Go](#awesome-go)
    - [Web Frameworks](#web-frameworks)
        - [Middlewares](#middlewares)
    - [Template Engine](#template-engine)
    - [Forms](#forms)
    - [Authentication and OAuth](#authentication-and-oauth)
    - [Database](#database)
    - [Database Drivers](#database-drivers)
    - [Email](#email)
    - [ORM](#orm)
    - [Imagery](#imagery)
    - [Text Processing](#text-processing)
    - [Natural Language Processing](#natural-language-processing)
    - [Science and Data Analysis](#science-and-data-analysis)
    - [Machine Learning](#machine-learning)
    - [Testing](#testing)
    - [Audio](#audio)
    - [Video](#video)
    - [Game Development](#game-development)
<<<<<<< HEAD
    - [Editor Plugins](#editor-plugins)
=======
    - [GUI](#gui)
>>>>>>> 442f7728
    - [DevOps Tools](#devops-tools)
    - [Utilities](#utilities)
    - [Logging](#logging)
    - [Code Analysis and Linter](#code-analysis-and-linter)
    - [Code generation & ‘generics’](#codegen)
- [Resources](#resources)
    - [Websites](#websites)
    - [(e)Books](#ebooks)

## Web Frameworks

*Full stack web frameworks.*

* [Martini](http://martini.codegangsta.io/) - Martini is a powerful package for quickly writing modular web applications/services in Golang.
* [Gorilla](http://www.gorillatoolkit.org/) - Gorilla is a web toolkit for the Go programming language.
* [Gin](http://gin-gonic.github.io/gin/) - Gin is a web framework written in Go! It features a martini-like API with much better performance, up to 40 times faster. If you need performance and good productivity.
* [Goji](https://goji.io) - Goji is a minimalistic web framework for Golang that's high in antioxidants.
* [web.go](http://webgo.io/) - A simple framework to write webapps in Go.
* [pat](https://github.com/bmizerany/pat) - Sinatra style pattern muxer for Go’s net/http library, by the author of Sinatra.
* [Revel](http://revel.github.io/) - A high-productivity web framework for the Go language.
* [Beego](http://beego.me/) - beego is an open-source, high-performance web framework for the Go programming language.
* [traffic](https://github.com/pilu/traffic) - Sinatra inspired regexp/pattern mux and web framework for Go.
* [httprouter](https://github.com/julienschmidt/httprouter) - A high performance router. Use this and the standard http handlers to form a very high performance web framework.
* [gocraft/web](https://github.com/gocraft/web) - A mux and middleware package in Go.
* [mango](https://github.com/paulbellamy/mango) - Mango is a modular web-application framework for Go, inspired by Rack, and PEP333.


### Middlewares

* [negroni](https://github.com/codegangsta/negroni) - Idiomatic HTTP Middleware for Golang
* [alice](https://github.com/justinas/alice) - Painless middleware chaining for Go
* [muxchain](https://github.com/stephens2424/muxchain) - Lightweight middleware for net/http

## Template Engine

*Libraries and tools for templating and lexing.*

* [mustache](https://github.com/hoisie/mustache) - A Go implementation of the Mustache template language.
* [kasia.go](https://github.com/ziutek/kasia.go) - Templating system for HTML and other text documents - go implementation.
* [gold](https://github.com/yosssi/gold) - Gold is a template engine for Go. This simplifies HTML coding in Go web application development. This is influenced by Slim and Jade.
* [Razor](https://github.com/sipin/gorazor) - Razor view engine for Golang.
* [pongo2](https://github.com/flosch/pongo2) - A Django-like template-engine for Go.
* [Soy](https://github.com/robfig/soy) - Closure templates (aka Soy templates) for Go, following the [official spec](https://developers.google.com/closure/templates/)


## Forms

*Libraries for working with forms.*

* [nosurf](https://github.com/justinas/nosurf) - A CSRF protection middleware for Go.
* [binding](https://mholt.github.io/binding) - Binds form and JSON data from net/http Request to struct.


## Authentication and OAuth

*Libraries for implementing authentications schemes.*

* [goauth](http://alloy-d.net/goauth/) - A Go library for doing header-based OAuth over HTTP or HTTPS. Mostly created for working with Twitter.
* [httpauth](https://github.com/goji/httpauth) - HTTP Authentication middlewares.
* [osin](https://github.com/RangelReale/osin) - Golang OAuth2 server library.
* [jwt-go](https://github.com/dgrijalva/jwt-go) - Golang implementation of JSON Web Tokens (JWT).

## Database

*Databases implemented in Go.*

* [tiedot](https://github.com/HouzuoGuo/tiedot) - Your NoSQL database powered by Golang.
* [diskv](https://github.com/peterbourgon/diskv) - A home-grown disk-backed key-value store.
* [bolt](https://github.com/boltdb/bolt) - A low-level key/value database for Go.
* [go-cache](https://github.com/pmylund/go-cache) - An in-memory key:value store/cache (similar to Memcached) library for Go, suitable for single-machine applications.
* [goleveldb](https://github.com/syndtr/goleveldb) - An implementation of the [LevelDB](https://code.google.com/p/leveldb/) key/value database in the Go.
* [groupcache](https://github.com/golang/groupcache) - Groupcache is a caching and cache-filling library, intended as a replacement for memcached in many cases.
* [skydb.io](http://skydb.io/) - Sky is an open source database used for flexible, high performance analysis of behavioral data.

## Database Drivers

*Libraties for connecting and operating databases.*

* Relational Databases
    * [pq](https://github.com/lib/pq) - Pure Go Postgres driver for database/sql.
    * [go-pgsql](https://github.com/lxn/go-pgsql) - A PostgreSQL client package for the Go Programming Language.
    * [go-sql-driver/mysql](https://github.com/go-sql-driver/mysql) - MySQL driver for Go.
    * [go-sqlite3](https://github.com/mattn/go-sqlite3) - SQLite3 driver for go that using database/sql.
    * [go-db](https://github.com/phf/go-db) - Generic database API for Go.
* NoSQL Databases
    * [mgo](http://labix.org/mgo) - MongoDB driver for the Go language that implements a rich and well tested selection of features under a very simple API following standard Go idioms.
    * [redis](https://github.com/hoisie/redis) - A simple, powerful Redis client for Go.
    * [redigo](https://github.com/garyburd/redigo) - Redigo is a Go client for the Redis database.
    * [Neo4j-GO](https://github.com/davemeehan/Neo4j-GO) - Neo4j REST Client in golang.
    * [gocouch](https://github.com/hoisie/gocouch) - Couchdb client for Go.
    * [gomemcache](https://github.com/bradfitz/gomemcache/) - memcache client library for the Go programming language.

## Email

*Libraries that implement email creation and sending*

* [email](https://github.com/jordan-wright/email) - A robust and flexible email library for Go.
* [Go-MailHog](https://github.com/ian-kent/Go-MailHog) - Catches mail and serves it through a dream. Inspired by MailCatcher, easier to install.
* [mp](https://github.com/sanbornm/mp) - A simple cli email parser. It currently takes stdin and outputs JSON.

## ORM

*Libraries that implement Object-Relational Mapping or datamapping techniques.*

* [BeeDB](https://github.com/astaxie/beedb) - go ORM,support database/sql interface，pq/mysql/sqlite.
* [GORM](https://github.com/jinzhu/gorm) - The fantastic ORM library for Golang, aims to be developer friendly.
* [gorp](https://github.com/coopernurse/gorp) - Go Relational Persistence, ORM-ish library for Go.
* [hood](https://github.com/eaigner/hood) - Database agnostic ORM for Go.
* [QBS](https://github.com/coocood/qbs) - Stands for Query By Struct. A Go ORM.
* [Xorm](https://github.com/go-xorm/xorm) - Simple and powerful ORM for Go.
* [upper.io/db](https://upper.io/db) - Single interface for interacting with different data sources through the use of adapters that wrap mature database drivers.


## Imagery

*Libraries for manipulating images.*

* [img](https://github.com/hawx/img) - A selection of image manipulation tools.
* [svgo](https://github.com/ajstarks/svgo) - Go Language Library for SVG generation.
* [resize](https://github.com/nfnt/resize) - Image resizing for the Go with common interpolation methods.
* [rez](https://github.com/bamiaux/rez) - Image resizing, functionality similar to resize
* [imaging](https://github.com/disintegration/imaging) - Simple Go image processing package.

## Text Processing

* Specific Formats
    * [yaml](https://bitbucket.org/zombiezen/yaml) - Implements a YAML 1.2 parser in Go.
    * [toml](https://github.com/BurntSushi/toml) - TOML configuration format (encoder/decoder with reflection).
    * [go-pkg-xmlx](https://github.com/jteeuwen/go-pkg-xmlx) - Extension to the standard Go XML package. Maintains a node tree that allows forward/backwards browsing and exposes some simple single/multi-node search functions.
    * [go-pkg-rss](https://github.com/jteeuwen/go-pkg-rss) - This package reads RSS and Atom feeds and provides a caching mechanism that adheres to the feed specs.
    * [blackfriday](https://github.com/russross/blackfriday) - Markdown processor in Go
        * [github_flavored_markdown](http://godoc.org/github.com/shurcooL/go/github_flavored_markdown) - GitHub Flavored Markdown renderer in Go.
    * [bluemonday](https://github.com/microcosm-cc/bluemonday) - HTML Sanitizer


## Natural Language Processing

*Libraries for working with human languages.*

* [go-stem](https://github.com/agonopol/go-stem) - Implementation of the porter stemming algorithm.
* [snowball](https://github.com/goodsign/snowball) - Snowball stemmer port (cgo wrapper) for Go. Provides word stem extraction functionality.
* [paicehusk](https://github.com/Rookii/paicehusk) - Golang implementation of the Paice/Husk Stemming Algorithm
* [go-porterstemmer](https://github.com/reiver/go-porterstemmer) - A native Go clean room implementation of the Porter Stemming algorithm.
* [stemmer](https://github.com/dchest/stemmer) - Stemmer packages for Go programming language. Includes English and German stemmers.
* [snowball](https://github.com/kljensen/snowball) - Go implementation of the Snowball stemmers
* [porter](https://github.com/a2800276/porter) - This is a fairly straighforward port of Martin Porter's C implementation of the Porter stemming algorithm. 
* [golibstemmer](https://github.com/rjohnsondev/golibstemmer) - Go bindings for the snowball libstemmer library including porter 2
* [snowball](https://github.com/tebeka/snowball) - Snowball Stemmer for Go [Snowball native](http://snowball.tartarus.org/)
* [icu](https://github.com/goodsign/icu) - Cgo binding for icu4c C library detection and conversion functions. Guaranteed compatibility with version 50.1.
* [libtextcat](https://github.com/goodsign/libtextcat) - Cgo binding for libtextcat C library. Guaranteed compatibility with version 2.2.
* [textcat](https://github.com/pebbe/textcat) - A Go package for n-gram based text categorization, with support for utf-8 and raw text
* [go-eco](https://code.google.com/p/go-eco/) - Similarity, dissimilarity and distance matrices; diversity, equitability and inequality measures; species richness estimators; coenocline models.
* [MMSEGO](https://github.com/awsong/MMSEGO) - This is a GO implementation of [MMSEG](http://technology.chtsai.org/mmseg/) which a Chinese word splitting algorithm.
* [gounidecode](https://github.com/fiam/gounidecode) - Unicode transliterator (also known as unidecode) for Go
* [go-nlp](https://github.com/nuance/go-nlp) - Utilities for working with discrete probability distributions and other tools useful for doing NLP work.


## Science and Data Analysis

*Libraries for scientific computing and data analyzing.*

* [go.matrix](https://github.com/skelterjohn/go.matrix) - linear algebra for go
* [gocomplex](https://code.google.com/p/gocomplex/) - A complex number library for the Go programming language.
* [mudlark-go](https://code.google.com/p/mudlark-go-pkgs/) - A collection of packages providing (hopefully) useful code for use in software using Google's Go programming language.
* [gostat](https://code.google.com/p/gostat/) - A statistics library for the go language
* [gofrac](https://github.com/anschelsc/gofrac) - A (goinstallable) fractions library for go with support for basic arithmetic.
* [geom](https://github.com/skelterjohn/geom) - 2D geometry for golang
* [blas](https://github.com/ziutek/blas) - Implementation of BLAS (Basic Linear Algebra Subprograms)
* [go-fn](https://code.google.com/p/go-fn/) - Mathematical functions written in Go language, that are not covered by math pkg
* [go-gt](https://code.google.com/p/go-gt/) - Graph theory algorithms written in "Go" language
* [vectormath](https://github.com/spate/vectormath) - Vectormath for Go, an adaptation of the scalar C functions from Sony's Vector Math library, as found in the Bullet-2.79 source code.


## Machine Learning

*Libraries for Machine Learning.*

* [CloudForest](https://github.com/ryanbressler/CloudForest) - Fast, flexible, multi-threaded ensembles of decision trees for machine learning in pure Go.
* [mlgo](https://code.google.com/p/mlgo/) - This project aims to provide minimalistic machine learning algorithms in Go.
* [go-fann](https://github.com/white-pony/go-fann) - Go bindings for Fast Artificial Neural Networks(FANN) library.
* [neural-go](https://github.com/schuyler/neural-go) - A multilayer perceptron network implemented in Go, with training via backpropagation.
* [bayesian](https://github.com/jbrukh/bayesian) - Naive Bayesian Classification for Golang.
* [shield](https://github.com/eaigner/shield) - Bayesian text classifier with flexible tokenizers and storage backends for Go
* [probab](https://code.google.com/p/probab/) - Probability distribution functions. Bayesian inference. Written in pure Go.
* [libsvm](https://github.com/datastream/libsvm) - libsvm golang version derived work based on LIBSVM 3.14.
* [golinear](https://github.com/danieldk/golinear) - liblinear bindings for Go
* [go-pr](https://github.com/daviddengcn/go-pr) - Pattern recognition package in Go lang.
* [go-galib](https://github.com/thoj/go-galib) - Genetic Algorithms library written in Go / golang


## Testing

*Libraries for testing codebases and generating test data.*

* [gocheck](http://labix.org/gocheck) - A more advanced testing framework alternative to gotest.
* [GoConvey](http://goconvey.co/) - BDD-ish, rspec inspirated testing framework, automatic testing, coverage report and web UI
* [GoSpec](https://github.com/orfjackal/gospec) - BDD-style testing framework for the Go programming language.
* [gospecify](https://github.com/stesla/gospecify) - This provides a BDD syntax for testing your Go code. It should be familiar to anybody who has used libraries such as rspec.
* [gomock](https://code.google.com/p/gomock/) - Mocking framework for the Go programming language.
* [mockhttp.go](https://github.com/tv42/mockhttp.go) - Mock object for Go http.ResponseWriter
* [assert](https://github.com/bmizerany/assert) - Asserts to Go testing
* [Hamcrest](https://github.com/rdrdr/hamcrest) - fluent framework for declarative Matcher objects that, when applied to input values, produce self-describing results.
* [restit](https://github.com/yookoala/restit) - A Go micro framework to help writing RESTful API integration test.
* [ginkgo](http://onsi.github.io/ginkgo/) - BDD Testing Framework for Go


## Audio

*Libraries for manipulating audio.*

* [PortAudio](https://code.google.com/p/portaudio-go/) - Go bindings for the PortAudio audio I/O library.
* [gosndfile](https://github.com/mkb218/gosndfile) - Go bindings for libsndfile.
* [go-sox](https://github.com/krig/go-sox) - libsox bindings for go.


## Video

*Libraries for manipulating video.*

* [gmf](https://github.com/3d0c/gmf) - Go bindings for FFmpeg av\* libraries.
* [gst](https://github.com/ziutek/gst) - Go bindings for GStreamer.
* [aac/h264](https://github.com/go-av/codec) - Golang aac/h264 encoder and decoder.


## Game Development

*Awesome game development libraries.*

* [GarageEngine](https://github.com/vova616/GarageEngine) - 2d game engine written in Go working on OpenGL.
* [fungo](https://github.com/beoran/fungo) - Fun Unified Game library for te gO Programming language.
* [go-rpg](https://github.com/viking/go-rpg) - Go package for creating role playing games
* [terrago](https://github.com/sarenji/terrago) - Fractal terrain generator in Go.
* [rog](https://github.com/ajhager/rog/) - A roguelike game library written in go
* [glop](https://github.com/runningwild/glop) - Glop (Game Library Of Power) is a fairly simple cross-platform game library.

<<<<<<< HEAD
## Editor Plugins

*Awesome plugins for editors.*

* [vim-go](https://github.com/fatih/vim-go) - Go development plugin for Vim.
* [GoSublime](https://github.com/DisposaBoy/GoSublime) - A Golang plugin collection for the text editor SublimeText 2 providing code completion and other IDE-like features.
=======
## GUI

*Libraries for building GUI Applications*

* [ui](https://github.com/andlabs/ui) - Platform-native GUI library for Go.
* [go-gtk](http://mattn.github.io/go-gtk/) - Go bindings for GTK
* [go-qml](https://github.com/go-qml/qml) - QML support for the Go language
>>>>>>> 442f7728

## DevOps Tools

*Software and libraries for DevOps.*

* [Docker](http://www.docker.com/) - An open platform for distributed applications for developers and sysadmins.
* [juju](https://juju.ubuntu.com/) - Automate your cloud infrastructure
* [Go-AWS-Auth](https://github.com/smartystreets/go-aws-auth) - AWS (Amazon Web Services) request signing library
* [tsuru](http://www.tsuru.io/) - An extensible and open source Platform as a Service software.
* [Gogs](http://gogs.io/) - A Self Hosted Git Service in the Go Programming Language.
* [Circuit](https://github.com/gocircuit/circuit) - Circuit is a programmable platform-as-a-service (PaaS) and/or Infrastructure-as-a-Service (IaaS), for management, discovery, synchronization and orchestration of services and hosts comprising cloud applications.
* [gaudi](http://gaudi.io/) - Gaudi automates the setup of isolated and decoupled dev environments.
* [fleet](https://github.com/coreos/fleet) - A Distributed init System.
* [confd](https://github.com/kelseyhightower/confd) - Manage local application configuration files using templates and data from etcd or consul.
* [etcd](https://github.com/coreos/etcd) - A highly-available key value store for shared configuration and service discovery.

## Utilities

*General utilities and tools to make you're life easier.*

* [Postman](https://github.com/zachlatta/postman) - Command-line utility for batch-sending email.
* [Mora](https://github.com/emicklei/mora) - REST server for accessing MongoDB documents and meta data
* [GVM](https://github.com/moovweb/gvm) - GVM provides an interface to manage Go versions.
* [godbg](https://github.com/sirnewton01/godbg) - Web-based gdb front-end application
* [Boom](https://github.com/rakyll/boom) - Boom is a tiny program that sends some load to a web application.
* [go-selfupdate](https://github.com/sanbornm/go-selfupdate) - Enable your Go applications to self update
* [gox](https://github.com/mitchellh/gox) - A dead simple, no frills Go cross compile tool.

## Logging

*Libraries for generating and working with log files.*

* [glog](https://github.com/golang/glog) - Leveled execution logs for Go.
* [go-log](https://github.com/siddontang/go-log) - Log lib supports level and multi handlers.
* [logrus](https://github.com/sirupsen/logrus) - Structured, pluggable logging for Go.
* [seelog](https://github.com/cihub/seelog) -   logging functionality with flexible dispatching, filtering, and formatting.


## Code Analysis and Linter

*Libraries and tools for analysing, parsing and manipulation codebases.*

* [GoLint](https://github.com/golang/lint) - Golint is a linter for Go source code.


## Code generation & ‘generics’

*Tools for brining generics-like functionality to Go via code generation*

* [gen](https://github.com/clipperhouse/gen) - Code generation tool for ‘generics’-like functionality.
* [go-linq](https://github.com/ahmetalpbalkan/go-linq) - .NET LINQ-like query methods for Go.
* [go generate](https://docs.google.com/document/d/1V03LUfjSADDooDMhe-_K59EgpTEm3V8uvQRuNMAEnjg/edit) - A proposed code generation syntax from Rob Pike.


# Resources

Where to discover new Go libraries.

## Websites

* [Go Projects](https://code.google.com/p/go-wiki/wiki/Projects) - List of projects on the Go community wiki
* [godoc.org](http://godoc.org/) - Documentation for open source Go packages.
* [r/Golang](http://www.reddit.com/r/golang) - News about Go.
* [Trending Go repositories on GitHub today](https://github.com/trending?l=go) - Good place to find new Go libraries.
* [Flipboard - Go Magazine](https://flipboard.com/section/the-golang-magazine-bVP7nS) - A collection of Go articles and tutorials.

### Tutorials

* [A Tour of Go](http://tour.golang.org/) - Interactive tour of Go
* [Working with Go](https://github.com/mkaz/working-with-go) - An intro to go for experienced programmers
* [Go By Example](https://gobyexample.com/) - A hands-on introduction to Go using annotated example programs


## Twitter

* [@golang_news](https://twitter.com/golang_news)
* [@golangweekly](https://twitter.com/golangweekly)

## (e)Books

* [golang-book](http://www.golang-book.com/)
* [golangbootcamp](http://golangbootcamp.com)
* [network-programming](http://jan.newmarch.name/go/)
* [learning-go](http://www.miek.nl/downloads/Go/Learning-Go-latest.pdf)
* [build-applications-web](https://docs.google.com/file/d/0B2GBHFyTK2N8TzM4dEtIWjBJdEk/edit?pli=1)

# Contributing

Your contributions are always welcome!<|MERGE_RESOLUTION|>--- conflicted
+++ resolved
@@ -22,11 +22,8 @@
     - [Audio](#audio)
     - [Video](#video)
     - [Game Development](#game-development)
-<<<<<<< HEAD
+    - [GUI](#gui)
     - [Editor Plugins](#editor-plugins)
-=======
-    - [GUI](#gui)
->>>>>>> 442f7728
     - [DevOps Tools](#devops-tools)
     - [Utilities](#utilities)
     - [Logging](#logging)
@@ -262,14 +259,13 @@
 * [rog](https://github.com/ajhager/rog/) - A roguelike game library written in go
 * [glop](https://github.com/runningwild/glop) - Glop (Game Library Of Power) is a fairly simple cross-platform game library.
 
-<<<<<<< HEAD
 ## Editor Plugins
 
 *Awesome plugins for editors.*
 
 * [vim-go](https://github.com/fatih/vim-go) - Go development plugin for Vim.
 * [GoSublime](https://github.com/DisposaBoy/GoSublime) - A Golang plugin collection for the text editor SublimeText 2 providing code completion and other IDE-like features.
-=======
+
 ## GUI
 
 *Libraries for building GUI Applications*
@@ -277,7 +273,6 @@
 * [ui](https://github.com/andlabs/ui) - Platform-native GUI library for Go.
 * [go-gtk](http://mattn.github.io/go-gtk/) - Go bindings for GTK
 * [go-qml](https://github.com/go-qml/qml) - QML support for the Go language
->>>>>>> 442f7728
 
 ## DevOps Tools
 
