--- conflicted
+++ resolved
@@ -283,12 +283,9 @@
 * [Postman](https://github.com/zachlatta/postman) - Command-line utility for batch-sending email.
 * [Mora](https://github.com/emicklei/mora) - REST server for accessing MongoDB documents and meta data
 * [GVM](https://github.com/moovweb/gvm) - GVM provides an interface to manage Go versions.
-<<<<<<< HEAD
 * [godbg](https://github.com/sirnewton01/godbg) - Web-based gdb front-end application
-=======
 * [Boom](https://github.com/rakyll/boom) - Boom is a tiny program that sends some load to a web application.
 * [go-selfupdate](https://github.com/sanbornm/go-selfupdate) - Enable your Go applications to self update
->>>>>>> 1ffe29c5
 
 ## Logging
 
