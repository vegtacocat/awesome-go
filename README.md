# Awesome Go [![Build Status](https://travis-ci.org/avelino/awesome-go.svg?branch=master)](https://travis-ci.org/avelino/awesome-go)


A curated list of awesome Go frameworks, libraries and software. Inspired by [awesome-python](https://github.com/vinta/awesome-python).


### Contributing

Please take a quick gander at the [contribution guidelines](https://github.com/avelino/awesome-go/blob/master/CONTRIBUTING.md) first. Thanks to all [contributors](https://github.com/avelino/awesome-go/graphs/contributors); you rock!

[Join us on Slack](https://gophers.slack.com/messages/awesome/) to chat with other awesome-go maintainers!

#### *If you see a package or project here that is no longer maintained or is not a good fit, please submit a pull request to improve this file. Thank you!*


### Contents

- [Awesome Go](#awesome-go)
    - [Audio & Music](#audiomusic)
    - [Authentication & OAuth](#authentication--oauth)
    - [Command Line](#command-line)
    - [Configuration](#configuration)
    - [CSS Preprocessors](#css-preprocessors)
    - [Data Structures](#data-structures)
    - [Database](#database)
    - [Database Drivers](#database-drivers)
    - [Date & Time](#date--time)
    - [Distributed Systems](#distributed-systems)
    - [Email](#email)
    - [Embeddable Scripting Languages](#embeddable-scripting-languages)
    - [Financial](#financial)
    - [Forms](#forms)
    - [Game Development](#game-development)
    - [Generation & Generics](#generation--generics)
    - [GUI](#gui)
    - [Hardware](#hardware)
    - [Images](#images)
    - [Logging](#logging)
    - [Machine Learning](#machine-learning)
    - [Messaging](#messaging)
    - [Miscellaneous](#miscellaneous)
    - [Natural Language Processing](#natural-language-processing)
    - [Networking](#networking)
    - [OpenGL](#opengl)
    - [ORM](#orm)
    - [Package Management](#package-management)
    - [Resource Embedding](#resource-embedding)
    - [Science and Data Analysis](#science-and-data-analysis)
    - [Security](#security)
    - [Serialization](#serialization)
    - [Template Engines](#template-engines)
    - [Testing](#testing)
    - [Text Processing](#text-processing)
    - [Third-party APIs](#third-party-apis)
    - [Utilities](#utilities)
    - [Validation](#validation)
    - [Version Control](#version-control)
    - [Video](#video)
    - [Web Frameworks](#web-frameworks)
        - [Middlewares](#middlewares)
            - [Actual middlewares](#actual-middlewares)
            - [Libraries for creating HTTP middlewares](#libraries-for-creating-http-middlewares)
    - [Windows](#windows)

- [Tools](#tools)
    - [Code Analysis](#code-analysis)
    - [Editor Plugins](#editor-plugins)
    - [Software Packages](#software-packages)
        - [DevOps Tools](#devops-tools)
        - [Other Software](#other-software)

- [Server Applications](#server-applications)

- [Resources](#resources)
    - [Benchmarks](#benchmarks)
    - [Conferences](#conferences)
    - [E-Books](#e-books)
    - [Twitter](#twitter)
    - [Websites](#websites)
        - [Tutorials](#tutorials)


## Audio/Music

*Libraries for manipulating audio.*

* [flac](https://github.com/eaburns/flac) - A native Go FLAC decoder.
* [go-sox](https://github.com/krig/go-sox) - libsox bindings for go.
* [PortAudio](https://code.google.com/p/portaudio-go/) - Go bindings for the PortAudio audio I/O library.
* [portmidi](https://github.com/rakyll/portmidi) - Go bindings for PortMidi.
* [taglib](https://github.com/wtolson/go-taglib) - Go bindings for taglib.
* [vorbis](https://github.com/mccoyst/vorbis) - A "native" Go Vorbis decoder (uses CGO, but has no dependencies).
* [waveform](https://github.com/mdlayher/waveform) - Go package capable of generating waveform images from audio streams.


## Authentication & OAuth

*Libraries for implementing authentications schemes.*

* [Go-AWS-Auth](https://github.com/smartystreets/go-aws-auth) - AWS (Amazon Web Services) request signing library.
* [go-jose](https://github.com/square/go-jose) - A fairly complete implementation of the JOSE working group's JSON Web Token, JSON Web Signatures, and JSON Web Encryption specs.
* [go.auth](https://github.com/bradrydzewski/go.auth) - Authentication API for Go web applications.
* [gorbac](https://github.com/mikespook/gorbac) - provides a lightweight role-based access control (RBAC) implementation in Golang.
* [goth](https://github.com/markbates/goth) - provides a simple, clean, and idiomatic way to use OAuth and OAuth2. Handles multiple provides out of the box.
* [httpauth](https://github.com/goji/httpauth) - HTTP Authentication middleware.
* [jwt-go](https://github.com/dgrijalva/jwt-go) - Golang implementation of JSON Web Tokens (JWT).
* [oauth2](https://github.com/golang/oauth2) - Successor of goauth2. Generic OAuth 2.0 package that comes with JWT, Google APIs, Compute Engine and App Engine support.
* [osin](https://github.com/RangelReale/osin) - Golang OAuth2 server library.
* [permissions2](https://github.com/xyproto/permissions2) - Library for keeping track of users, login states and permissions. Uses secure cookies and bcrypt.


## Command Line


### Standard CLI

*Libraries for building standard or basic Command Line applications*

* [cli-init](https://github.com/tcnksm/cli-init) - The easy way to start building Golang command line application.
* [codegangsta/cli](https://github.com/codegangsta/cli) - A small package for building command line apps in Go.
* [mitchellh/cli](https://github.com/mitchellh/cli) - A Go library for implementing command-line interfaces.


### Advanced Console UIs

*Libraries for building Console Applications and Console User Interfaces*

* [chalk](https://github.com/ttacon/chalk) - Intuitive package for prettifying terminal/console output.
* [color](https://github.com/fatih/color) - Versatile package for colored terminal output.
* [go-colortext](https://github.com/daviddengcn/go-colortext) - Go library for color output in terminals.
* [gocui](https://github.com/jroimartin/gocui) - Minimalist Go library aimed at creating Console User Interfaces.
* [gommon/color](https://github.com/labstack/gommon/tree/master/color) - Style terminal text.
* [termbox-go](https://github.com/nsf/termbox-go) - Termbox is a library for creating cross-platform text-based interfaces.
* [termtables](https://github.com/apcera/termtables) - A Go port of the Ruby library [terminal-tables](https://github.com/visionmedia/terminal-table) for simple ASCII table generation as well as providing markdown and HTML output
* [termui](https://github.com/gizak/termui) - Go terminal dashboard based on **termbox-go** and inspired by [blessed-contrib](https://github.com/yaronn/blessed-contrib).


## Configuration

*Libraries for configuration parsing*

* [config](https://github.com/olebedev/config) - JSON or YAML configuration wrapper with environment variables and flags parsing.
* [envcfg](https://github.com/tomazk/envcfg) - Un-marshaling environment variables to Go structs.
* [envconf](https://github.com/ian-kent/envconf) - Configuration from environment
* [gofigure](https://github.com/ian-kent/gofigure) - Go application configuration made easy
* [ini](https://github.com/go-ini/ini) - Go package for read and write INI files
* [mini](https://github.com/FogCreek/mini) - A golang package for parsing ini-style configuration files
* [viper](https://github.com/spf13/viper) - Go configuration with fangs


## CSS Preprocessors

*Libraries for preprocessing CSS files*

* [c6](https://github.com/c9s/c6) - High performance SASS compatible-implementation compiler written in Go
* [gcss](https://github.com/yosssi/gcss) - Pure Go CSS Preprocessor.

## Data Structures

*Generic datastructures and algorithms in Go.*

* [bitset](https://github.com/willf/bitset) - Go package implementing bitsets.
* [bloom](https://github.com/surge/bloom) - Bloom filters implemented in Go.
* [encoding](https://github.com/surge/encoding) - Integer Compression Libraries for Go.
* [golang-set](https://github.com/deckarep/golang-set) - Thread-Safe and Non-Thread-Safe high-performance sets for Go.
* [mafsa](https://github.com/smartystreets/mafsa) - MA-FSA implementation with Minimal Perfect Hashing
* [skiplist](https://github.com/gansidui/skiplist) - Skiplist implementation in Go
* [trie](https://github.com/derekparker/trie) - Trie implementation in Go

## Database

*Databases implemented in Go.*

* [bolt](https://github.com/boltdb/bolt) - A low-level key/value database for Go.
* [cache2go](https://github.com/muesli/cache2go) - An in-memory key:value cache which supports automatic invalidation based on timeouts.
* [diskv](https://github.com/peterbourgon/diskv) - A home-grown disk-backed key-value store.
* [forestdb](https://github.com/couchbase/goforestdb) - Go bindings for ForestDB.
* [go-cache](https://github.com/pmylund/go-cache) - An in-memory key:value store/cache (similar to Memcached) library for Go, suitable for single-machine applications.
* [goleveldb](https://github.com/syndtr/goleveldb) - An implementation of the [LevelDB](https://github.com/google/leveldb) key/value database in the Go.
* [groupcache](https://github.com/golang/groupcache) - Groupcache is a caching and cache-filling library, intended as a replacement for memcached in many cases.
* [influxdb](https://github.com/influxdb/influxdb) - Scalable datastore for metrics, events, and real-time analytics
* [ledisdb](https://github.com/siddontang/ledisdb) - Ledisdb is a high performance NoSQL like Redis based on LevelDB.
* [levigo](https://github.com/jmhodges/levigo) - Levigo is a Go wrapper for LevelDB.
* [tiedot](https://github.com/HouzuoGuo/tiedot) - Your NoSQL database powered by Golang.

*Database tools.*

* [go-mysql](https://github.com/siddontang/go-mysql) - A go toolset to handle MySQL protocol and replication.
* [go-mysql-elasticsearch](https://github.com/siddontang/go-mysql-elasticsearch) - Sync your MySQL data into Elasticsearch automatically.
* [goose](https://bitbucket.org/liamstask/goose) - Database migration tool. You can manage your database's evolution by creating incremental SQL or Go scripts.
* [myreplication](https://github.com/2tvenom/myreplication) - MySql binary log replication listener. Support statement and row based replication.
* [pgweb](https://github.com/sosedoff/pgweb) - A web-based PostgreSQL database browser
* [pravasan](https://github.com/pravasan/pravasan) - Simple Migration tool - currently for MySQL but planning to support soon for Postgres, SQLite, MongoDB, etc.,
* [sql-migrate](https://github.com/rubenv/sql-migrate) - Database migration tool. Allows embedding migrations into the application using go-bindata.
* [vitess](https://github.com/youtube/vitess) - vitess provides servers and tools which facilitate scaling of MySQL databases for large scale web services.

*SQL query builder, libraries for building and using SQL.*

* [Dotsql](https://github.com/gchaincl/dotsql) - Go library that helps you keep sql files in one place and use it with ease.
* [goqu](https://github.com/doug-martin/goqu) - An idiomatic SQL builder and query library.
* [Squirrel](https://github.com/lann/squirrel) - Go library that helps you build SQL queries.


## Database Drivers

*Libraries for connecting and operating databases.*

* Relational Databases
    * [firebirdsql](https://github.com/nakagami/firebirdsql) - Firebird RDBMS SQL driver for Go
    * [go-adodb](https://github.com/mattn/go-adodb) - Microsoft ActiveX Object DataBase driver for go that using database/sql.
    * [go-bqstreamer](https://github.com/rounds/go-bqstreamer) - BigQuery fast and concurrent stream insert.
    * [go-mssqldb](https://github.com/denisenkom/go-mssqldb) - Microsoft MSSQL driver prototype in go language.
    * [go-oci8](https://github.com/mattn/go-oci8) - Oracle driver for go that using database/sql.
    * [go-sql-driver/mysql](https://github.com/go-sql-driver/mysql) - MySQL driver for Go.
    * [go-sqlite3](https://github.com/mattn/go-sqlite3) - SQLite3 driver for go that using database/sql.
    * [gofreetds](https://github.com/minus5/gofreetds) Microsoft MSSQL driver. Go wrapper over [FreeTDS](http://www.freetds.org).
    * [pq](https://github.com/lib/pq) - Pure Go Postgres driver for database/sql.

* NoSQL Databases
    * [aerospike-client-go](https://github.com/aerospike/aerospike-client-go) - Aerospike client in Go language.
    * [cayley](https://github.com/google/cayley) - A graph database with support for multiple backends.
    * [go-couchbase](https://github.com/couchbase/go-couchbase) - Couchbase client in Go
    * [go-couchdb](https://github.com/fjl/go-couchdb) - Yet another CouchDB HTTP API wrapper for Go
    * [gocb](https://github.com/couchbaselabs/gocb) - Official Couchbase Go SDK
    * [gocql](http://gocql.github.io) - A Go language driver for Apache Cassandra.
    * [gomemcache](https://github.com/bradfitz/gomemcache/) - memcache client library for the Go programming language.
    * [gorethink](https://github.com/dancannon/gorethink) - Go language driver for RethinkDB
    * [mgo](http://godoc.org/labix.org/v2/mgo) - MongoDB driver for the Go language that implements a rich and well tested selection of features under a very simple API following standard Go idioms.
    * [neo4j](https://github.com/cihangir/neo4j) - Neo4j Rest API Bindings for Golang
    * [Neo4j-GO](https://github.com/davemeehan/Neo4j-GO) - Neo4j REST Client in golang.
    * [neoism](https://github.com/jmcvetta/neoism) - Neo4j client for Golang
    * [redigo](https://github.com/garyburd/redigo) - Redigo is a Go client for the Redis database.
    * [redis](https://github.com/hoisie/redis) - A simple, powerful Redis client for Go.

* Search and Analytic Databases
    * [bleve](https://github.com/blevesearch/bleve) - A modern text indexing library for go.
    * [elastic](https://github.com/olivere/elastic) - Elasticsearch client for Google Go.
    * [elastigo](https://github.com/mattbaird/elastigo) - A Elasticsearch client library.
    * [goes](https://github.com/belogik/goes) - A library to interact with Elasticsearch.

## Date & Time

*Libraries for working with dates and times.*

* [now](https://github.com/jinzhu/now) - Now is a time toolkit for golang.


## Distributed Systems

*Packages that help with building Distributed Systems.*

* [goraft](https://github.com/goraft/raft) - A Go implementation of the Raft distributed consensus protocol.
* [raft](https://github.com/hashicorp/raft) - Golang implementation of the Raft consensus protocol, by HashiCorp.


## Email

*Libraries that implement email creation and sending*

* [email](https://github.com/jordan-wright/email) - A robust and flexible email library for Go.
* [go-dkim](https://github.com/toorop/go-dkim) - A DKIM library, to sign & verify email.
* [Gomail](https://github.com/go-gomail/gomail/) - Gomail is a very simple and powerful package to send emails.
* [MailHog](https://github.com/mailhog/MailHog) - Email and SMTP testing with web and API interface
* [smtp](https://github.com/mailhog/smtp) - SMTP server protocol state machine


## Embeddable Scripting Languages

*Embedding other languages inside your go code*

* [agora](https://github.com/PuerkitoBio/agora) - Dynamically typed, embeddable programming language in Go
* [anko](https://github.com/mattn/anko) - Scriptable interpreter written in Go
* [gisp](https://github.com/jcla1/gisp) - Simple LISP in Go
* [go-duktape](https://github.com/olebedev/go-duktape) - Duktape JavaScript engine bindings for Go
* [go-lua](https://github.com/Shopify/go-lua) - A port of the Lua 5.2 VM to pure Go
* [go-python](https://github.com/sbinet/go-python) - naive go bindings to the CPython C-API
* [golua](https://github.com/aarzilli/golua) - Go bindings for Lua C API
* [otto](https://github.com/robertkrimen/otto) - A JavaScript interpreter written in Go
* [purl](https://github.com/ian-kent/purl) - Perl 5.18.2 embedded in Go


## Financial

*Packages for accounting and finance*

* [decimal](https://github.com/shopspring/decimal) - Arbitrary-precision fixed-point decimal numbers


## Forms

*Libraries for working with forms.*

* [bind](https://github.com/robfig/bind)  - Bind form data to any Go values
* [binding](https://github.com/mholt/binding) - Binds form and JSON data from net/http Request to struct.
* [formam](https://github.com/monoculum/formam) - decode form's values into a struct.
* [forms](https://github.com/albrow/forms) - A framework-agnostic library for parsing and validating form/JSON data which supports multipart forms and files.
* [nosurf](https://github.com/justinas/nosurf) - A CSRF protection middleware for Go.


## Game Development

*Awesome game development libraries.*

* [GarageEngine](https://github.com/vova616/GarageEngine) - 2d game engine written in Go working on OpenGL.
* [glop](https://github.com/runningwild/glop) - Glop (Game Library Of Power) is a fairly simple cross-platform game library.
* [go-astar](https://github.com/beefsack/go-astar) - Go implementation of the A* path finding algorithm
* [go-collada](https://github.com/GlenKelley/go-collada) - Go package for working with the Collada file format.
* [go3d](https://github.com/ungerik/go3d) - A performance oriented 2D/3D math package for Go
* [gonet](https://github.com/xtaci/gonet) - A game server skeleton implemented with golang
* [Leaf](https://github.com/name5566/leaf) - A lightweight game server framework


## Generation & Generics

*Tools to enhance the language with features like generics via code generation*

* [gen](https://github.com/clipperhouse/gen) - Code generation tool for ‘generics’-like functionality.
* [go-linq](https://github.com/ahmetalpbalkan/go-linq) - .NET LINQ-like query methods for Go.
* [pkgreflect](https://github.com/ungerik/pkgreflect) - A Go preprocessor for package scoped reflection.


## GUI

*Libraries for building GUI Applications*

* [go-gtk](http://mattn.github.io/go-gtk/) - Go bindings for GTK
* [go-qml](https://github.com/go-qml/qml) - QML support for the Go language
* [gosx-notifier](https://github.com/deckarep/gosx-notifier) - OSX Desktop Notifications library for Go.
* [gotk3](https://github.com/conformal/gotk3) - Go bindings for GTK3.
* [gxui](https://github.com/google/gxui) - A Go cross platform UI library.
* [ui](https://github.com/andlabs/ui) - Platform-native GUI library for Go.
* [walk](https://github.com/lxn/walk) - Windows application library kit for Go.

## Hardware

*Libraries, tools, and tutorials for interacting with hardware.*

See [go-hardware](https://github.com/rakyll/go-hardware) for a comprehensive list.

## Images

*Libraries for manipulating images.*

* [bimg](https://github.com/h2non/bimg) - Small package for fast and efficient image processing using libvips
* [geopattern](https://github.com/pravj/geopattern) - Create beautiful generative image patterns from a string.
* [gift](https://github.com/disintegration/gift) - Package of image processing filters.
* [go-cairo](https://github.com/ungerik/go-cairo) - Go binding for the cairo graphics library.
* [go-gd](https://github.com/bolknote/go-gd) - Go binding for GD library
* [go-nude](https://github.com/koyachi/go-nude) - Nudity detection with Go.
* [go-opencv](https://github.com/lazywei/go-opencv) - Go bindings for OpenCV.
* [go-webcolors](https://github.com/jyotiska/go-webcolors) - Port of webcolors library from Python to Go.
* [imagick](https://github.com/gographics/imagick) - Go binding to ImageMagick's MagickWand C API.
* [imaginary](https://github.com/h2non/imaginary) - Fast and simple HTTP microservice for image resizing
* [imaging](https://github.com/disintegration/imaging) - Simple Go image processing package.
* [img](https://github.com/hawx/img) - A selection of image manipulation tools.
* [picfit](https://github.com/thoas/picfit) - An image resizing server written in Go
* [resize](https://github.com/nfnt/resize) - Image resizing for the Go with common interpolation methods.
* [rez](https://github.com/bamiaux/rez) - Image resizing in pure Go and SIMD.
* [smartcrop](https://github.com/muesli/smartcrop) - Finds good crops for arbitrary images and crop sizes
* [svgo](https://github.com/ajstarks/svgo) - Go Language Library for SVG generation.

## Logging

*Libraries for generating and working with log files.*

* [glog](https://github.com/golang/glog) - Leveled execution logs for Go.
* [go-log](https://github.com/siddontang/go-log) - Log lib supports level and multi handlers.
* [go-log](https://github.com/ian-kent/go-log) - A log4j implementation in Go.
* [go-logger](https://github.com/apsdehal/go-logger) - Simple logger of Go Programs, with level handlers.
* [log-voyage](https://github.com/firstrow/logvoyage) - Full-featured logging saas writen in golang.
* [logex](https://github.com/go-logex/logex) - An golang log lib, supports tracking and level, wrap by standard log lib
* [logrus](https://github.com/Sirupsen/logrus) - a structured logger for Go.
* [logrusly](https://github.com/sebest/logrusly) - [logrus](https://github.com/sirupsen/logrus) plug-in to send errors to a [Loggly](https://www.loggly.com/).
* [logutils](https://github.com/hashicorp/logutils) - Utilities for slightly better logging in Go (Golang) extending the standard logger.
* [logxi](https://github.com/mgutz/logxi) - A 12-factor app logger that is fast and makes you happy.
* [lumberjack](https://github.com/natefinch/lumberjack) - Simple rolling logger, implements io.WriteCloser.
* [mlog](https://github.com/jbrodriguez/mlog) - A simple logging module for go, with 5 levels, an optional rotating logfile feature and stdout/stderr output.
* [seelog](https://github.com/cihub/seelog) -   logging functionality with flexible dispatching, filtering, and formatting.
* [stdlog](https://github.com/alexcesaro/log) - Stdlog is an object-oriented library providing leveled logging. It is very useful for cron jobs.
* [tail](https://github.com/ActiveState/tail) - A Go package striving to emulate the features of the BSD tail program.

## Machine Learning

*Libraries for Machine Learning.*

* [bayesian](https://github.com/jbrukh/bayesian) - Naive Bayesian Classification for Golang.
* [CloudForest](https://github.com/ryanbressler/CloudForest) - Fast, flexible, multi-threaded ensembles of decision trees for machine learning in pure Go.
* [go-fann](https://github.com/white-pony/go-fann) - Go bindings for Fast Artificial Neural Networks(FANN) library.
* [go-galib](https://github.com/thoj/go-galib) - Genetic Algorithms library written in Go / golang
* [go-pr](https://github.com/daviddengcn/go-pr) - Pattern recognition package in Go lang.
* [gobrain](https://github.com/goml/gobrain) - Neural Networks written in go
* [godist](https://github.com/e-dard/godist) - Various probability distributions, and associated methods.
* [GoLearn](https://github.com/sjwhitworth/golearn) - General Machine Learning library for Go.
* [golinear](https://github.com/danieldk/golinear) - liblinear bindings for Go
* [goRecommend](https://github.com/timkaye11/goRecommend) - Recommendation Algorithms library written in Go.
* [libsvm](https://github.com/datastream/libsvm) - libsvm golang version derived work based on LIBSVM 3.14.
* [mlgo](https://code.google.com/p/mlgo/) - This project aims to provide minimalistic machine learning algorithms in Go.
* [neural-go](https://github.com/schuyler/neural-go) - A multilayer perceptron network implemented in Go, with training via backpropagation.
* [probab](https://code.google.com/p/probab/) - Probability distribution functions. Bayesian inference. Written in pure Go.
* [regommend](https://github.com/muesli/regommend) - Recommendation & collaborative filtering engine
* [shield](https://github.com/eaigner/shield) - Bayesian text classifier with flexible tokenizers and storage backends for Go


## Messaging

*Libraries that implement messaging systems*

* [dbus](https://github.com/godbus/dbus) - Native Go bindings for D-Bus.
* [EventBus](https://github.com/asaskevich/EventBus) - The lightweight event bus with async compatibility.
* [go-notify](https://github.com/TheCreeper/go-notify) - Native implementation of the freedesktop notification spec.
* [go-nsq](https://github.com/bitly/go-nsq) - the official Go package for NSQ
* [gopush-cluster](https://github.com/Terry-Mao/gopush-cluster) - gopush-cluster is a go push server cluster.
* [NATS](https://github.com/apcera/nats) - A lightweight and highly performant publish-subscribe and distributed queueing messaging system.
* [oplog](https://github.com/dailymotion/oplog) - A generic oplog/replication system for REST APIs
* [pubsub](https://github.com/tuxychandru/pubsub) - A simple pubsub package for go.
* [sarama](https://github.com/Shopify/sarama) - A Go library for Apache Kafka.
* [Uniqush-Push](https://github.com/uniqush/uniqush-push) - A redis backed unified push service for server-side notifications to mobile devices.
* [zmq4](https://github.com/pebbe/zmq4) - A Go interface to ZeroMQ version 4. Also available for [version 3](https://github.com/pebbe/zmq3) and [version 2](https://github.com/pebbe/zmq2).


## Miscellaneous

*These libraries were placed here because none of the other categories seemed to fit*

* [autoflags](https://github.com/artyom/autoflags) - Go package to automatically define command line flags from struct fields.
* [browscap_go](https://github.com/fromYukki/browscap_go) - GoLang Library for [Browser Capabilities Project](http://browscap.org/).
* [go-multierror](https://github.com/hashicorp/go-multierror) - A Go (golang) package for representing a list of errors as a single error.
* [gopsutil](https://github.com/shirou/gopsutil) - A cross-platform library for retrieving process and system utilization(CPU, Memory, Disks, etc).
* [jobs](https://github.com/albrow/jobs) - A persistent and flexible background jobs library.
* [notify](https://github.com/rjeczalik/notify) - File system event notification library with simple API, similar to os/signal.
* [xstrings](https://github.com/huandu/xstrings) - A collection of useful string functions ported from other languages.

## Natural Language Processing

*Libraries for working with human languages.*

* [go-eco](https://code.google.com/p/go-eco/) - Similarity, dissimilarity and distance matrices; diversity, equitability and inequality measures; species richness estimators; coenocline models.
* [go-nlp](https://github.com/nuance/go-nlp) - Utilities for working with discrete probability distributions and other tools useful for doing NLP work.
* [go-porterstemmer](https://github.com/reiver/go-porterstemmer) - A native Go clean room implementation of the Porter Stemming algorithm.
* [go-stem](https://github.com/agonopol/go-stem) - Implementation of the porter stemming algorithm.
* [golibstemmer](https://github.com/rjohnsondev/golibstemmer) - Go bindings for the snowball libstemmer library including porter 2
* [gounidecode](https://github.com/fiam/gounidecode) - Unicode transliterator (also known as unidecode) for Go
* [icu](https://github.com/goodsign/icu) - Cgo binding for icu4c C library detection and conversion functions. Guaranteed compatibility with version 50.1.
* [libtextcat](https://github.com/goodsign/libtextcat) - Cgo binding for libtextcat C library. Guaranteed compatibility with version 2.2.
* [MMSEGO](https://github.com/awsong/MMSEGO) - This is a GO implementation of [MMSEG](http://technology.chtsai.org/mmseg/) which a Chinese word splitting algorithm.
* [paicehusk](https://github.com/Rookii/paicehusk) - Golang implementation of the Paice/Husk Stemming Algorithm
* [porter](https://github.com/a2800276/porter) - This is a fairly straighforward port of Martin Porter's C implementation of the Porter stemming algorithm.
* [porter2](https://github.com/surge/porter2) - Really fast Porter 2 stemmer.
* [segment](https://github.com/blevesearch/segment) - A Go library for performing Unicode Text Segmentation as described in [Unicode Standard Annex #29](http://www.unicode.org/reports/tr29/)
* [snowball](https://github.com/goodsign/snowball) - Snowball stemmer port (cgo wrapper) for Go. Provides word stem extraction functionality [Snowball native](http://snowball.tartarus.org/).
* [stemmer](https://github.com/dchest/stemmer) - Stemmer packages for Go programming language. Includes English and German stemmers.
* [textcat](https://github.com/pebbe/textcat) - A Go package for n-gram based text categorization, with support for utf-8 and raw text

## Networking

*Libraries for working with various layers of the network*

* [dns](https://github.com/miekg/dns) - Go library for working with DNS
* [ftp](https://github.com/jlaffaye/ftp) - Package ftp implements a FTP client as described in [RFC 959](http://tools.ietf.org/html/rfc959).
* [gopacket](https://github.com/google/gopacket) - A Go library for packet processing with libpacp bindings
* [gopcap](https://github.com/akrennmair/gopcap) - A Go wrapper for libpcap
* [gosnmp](https://github.com/soniah/gosnmp) - Native Go library for performing SNMP actions
* [gotcp](https://github.com/gansidui/gotcp) - A Go package for quickly writing tcp applications
* [graval](https://github.com/koofr/graval) - An experimental FTP server framework.
* [linkio](https://github.com/ian-kent/linkio) - Network link speed simulation for Reader/Writer interfaces
* [mdns](https://github.com/hashicorp/mdns) - Simple mDNS (Multicast DNS) client/server library in Golang
* [portproxy](https://github.com/aybabtme/portproxy) - Simple TCP proxy which adds CORS support to API's which don't support it.
* [sftp](https://github.com/pkg/sftp) - Package sftp implements the SSH File Transfer Protocol as described in https://filezilla-project.org/specs/draft-ietf-secsh-filexfer-02.txt.
* [tcp_server](https://github.com/firstrow/tcp_server) - A Go library for building tcp servers faster

## OpenGL

*Libraries for using OpenGL in Go.*

* [gl](https://github.com/go-gl/gl) - Go bindings for OpenGL (generated via glow).
* [glfw](https://github.com/go-gl/glfw) - Go bindings for GLFW 3.
* [mathgl](https://github.com/go-gl/mathgl) - Pure Go math package specialized for 3D math, with inspiration from GLM.


## ORM

*Libraries that implement Object-Relational Mapping or datamapping techniques.*

* [BeeDB](https://github.com/astaxie/beedb) - go ORM,support database/sql interface，pq/mysql/sqlite.
* [gomodel](https://github.com/cosiner/gomodel) - A lightweight, fast, orm-like library helps interactive with database.
* [GORM](https://github.com/jinzhu/gorm) - The fantastic ORM library for Golang, aims to be developer friendly.
* [gorp](https://github.com/go-gorp/gorp) - Go Relational Persistence, ORM-ish library for Go.
* [hood](https://github.com/eaigner/hood) - Database agnostic ORM for Go.
* [QBS](https://github.com/coocood/qbs) - Stands for Query By Struct. A Go ORM.
* [upper.io/db](https://github.com/upper/db) - Single interface for interacting with different data sources through the use of adapters that wrap mature database drivers.
* [Xorm](https://github.com/go-xorm/xorm) - Simple and powerful ORM for Go.
* [Zoom](https://github.com/albrow/zoom) - A blazing-fast datastore and querying engine built on Redis.


## Package Management

*Libraries for package and dependency management.*

* [gigo](https://github.com/LyricalSecurity/gigo) - PIP-like dependency tool for golang, with support for private repositories and hashes.
* [godep](https://github.com/tools/godep) - dependency tool for go, godep helps build packages reproducibly by fixing their dependencies.
* [gom](https://github.com/mattn/gom) - Go Manager - bundle for go.
* [goop](https://github.com/nitrous-io/goop) - A simple dependency manager for Go (golang), inspired by Bundler.
* [gopm](https://github.com/gpmgo/gopm) - Go Package Manager
* [gpm](https://github.com/pote/gpm) - Barebones dependency manager for Go.
* [nut](https://github.com/jingweno/nut) - Vendor Go dependencies
* [VenGO](https://github.com/DamnWidget/VenGO) - create and manage exportable isolated go virtual environments


## Resource Embedding

* [go-bindata](https://github.com/jteeuwen/go-bindata) - Package that converts any file into managable Go source code.
* [go-resources](https://github.com/omeid/go-resources) - Unfancy resources embedding with Go.
* [go.rice](https://github.com/GeertJohan/go.rice) - go.rice is a Go package that makes working with resources such as html,js,css,images and templates very easy.


## Science and Data Analysis

*Libraries for scientific computing and data analyzing.*

* [blas](https://github.com/ziutek/blas) - Implementation of BLAS (Basic Linear Algebra Subprograms)
* [geom](https://github.com/skelterjohn/geom) - 2D geometry for golang
* [go-fn](https://code.google.com/p/go-fn/) - Mathematical functions written in Go language, that are not covered by math pkg
* [go-gt](https://code.google.com/p/go-gt/) - Graph theory algorithms written in "Go" language
* [go.matrix](https://github.com/skelterjohn/go.matrix) - linear algebra for go (has been stalled)
* [gocomplex](https://code.google.com/p/gocomplex/) - A complex number library for the Go programming language.
* [gofrac](https://github.com/anschelsc/gofrac) - A (goinstallable) fractions library for go with support for basic arithmetic.
* [gonum/mat64](https://github.com/gonum/matrix) - The general purpose package for matrix computation. Package mat64 provides basic linear algebra operations for float64 matrices.
* [gonum/plot](https://github.com/gonum/plot) - gonum/plot provides an API for building and drawing plots in Go.
* [goraph](https://github.com/gyuho/goraph) - A pure Go graph theory library(data structure, algorith visualization)
* [gostat](https://code.google.com/p/gostat/) - A statistics library for the go language
* [mudlark-go](https://code.google.com/p/mudlark-go-pkgs/) - A collection of packages providing (hopefully) useful code for use in software using Google's Go programming language.
* [streamtools](https://github.com/nytlabs/streamtools) - general purpose, graphical tool for dealing with streams of data.
* [vectormath](https://github.com/spate/vectormath) - Vectormath for Go, an adaptation of the scalar C functions from Sony's Vector Math library, as found in the Bullet-2.79 source code. (currently inactive)


## Security

*Libraries that are used to help make your application more secure.*

* [BadActor](https://github.com/jaredfolkins/badactor) - An in-memory, application-driven jailer built in the spirit of fail2ban

## Serialization

*Libraries and tools for binary serialization*

* [cbor](https://github.com/2tvenom/cbor) - Golang library for working with cbor binary format
* [go-capnproto](https://github.com/glycerine/go-capnproto) - Cap'n Proto library and parser for go
  * [bambam](https://github.com/glycerine/bambam) - generator for Cap'n Proto schemas from go.
* [gogoprotobuf](https://github.com/gogo/protobuf) - Protocol Buffers for Go with Gadgets
* [goprotobuf](https://github.com/golang/protobuf) - Go support, in the form of a library and protocol compiler plugin, for Google's protocol buffers.
* [mapstructure](https://github.com/mitchellh/mapstructure) - Go library for decoding generic map values into native Go structures.
* [php_session_decoder](https://github.com/yvasiyarov/php_session_decoder) - GoLang library for working with PHP session format and PHP Serialize/Unserialize functions


## Server Applications

* [algernon](https://github.com/xyproto/algernon) - HTTP/2 web server with built-in support for Lua, Markdown, GCSS and Amber.
* [Caddy](https://github.com/mholt/caddy) - Caddy is an alternative, HTTP/2 web server that's easy to configure and use.
* [etcd](https://github.com/coreos/etcd) - A highly-available key value store for shared configuration and service discovery.
* [nsq](http://nsq.io/) - A realtime distributed messaging platform


## Template Engines

*Libraries and tools for templating and lexing.*

* [ace](https://github.com/yosssi/ace) - Ace is an HTML template engine for Go, inspired by Slim and Jade. Ace is a refinement of Gold.
* [amber](https://github.com/eknkc/amber) - Amber is an elegant templating engine for Go Programming Language It is inspired from HAML and Jade.
* [damsel](https://github.com/dskinner/damsel) - Markup language featuring html outlining via css-selectors, extensible via pkg html/template and others.
* [ego](https://github.com/benbjohnson/ego) - A lightweight templating language that lets you write templates in Go. Templates are translated into Go and compiled.
* [kasia.go](https://github.com/ziutek/kasia.go) - Templating system for HTML and other text documents - go implementation.
* [mustache](https://github.com/hoisie/mustache) - A Go implementation of the Mustache template language.
* [pongo2](https://github.com/flosch/pongo2) - A Django-like template-engine for Go.
* [Razor](https://github.com/sipin/gorazor) - Razor view engine for Golang.
* [Soy](https://github.com/robfig/soy) - Closure templates (aka Soy templates) for Go, following the [official spec](https://developers.google.com/closure/templates/)


## Testing

*Libraries for testing codebases and generating test data.*

* Testing Frameworks
    * [assert](https://github.com/bmizerany/assert) - Asserts to Go testing
    * [ginkgo](http://onsi.github.io/ginkgo/) - BDD Testing Framework for Go
    * [go-mutesting](https://github.com/zimmski/go-mutesting) - Mutation testing for Go source code
    * [goblin](https://github.com/franela/goblin) - Mocha like testing framework fo Go
    * [gocheck](http://labix.org/gocheck) - A more advanced testing framework alternative to gotest.
    * [GoConvey](https://github.com/smartystreets/goconvey/) - BDD-style framework with web UI and live reload
    * [GoSpec](https://github.com/orfjackal/gospec) - BDD-style testing framework for the Go programming language.
    * [gospecify](https://github.com/stesla/gospecify) - This provides a BDD syntax for testing your Go code. It should be familiar to anybody who has used libraries such as rspec.
    * [Hamcrest](https://github.com/rdrdr/hamcrest) - fluent framework for declarative Matcher objects that, when applied to input values, produce self-describing results.
    * [restit](https://github.com/yookoala/restit) - A Go micro framework to help writing RESTful API integration test.
    * [Testify](https://github.com/stretchr/testify) - A sacred extension to the standard go testing package.

* Mock
    * [counterfeiter](https://github.com/maxbrunsfeld/counterfeiter) - Tool for generating self-contained mock objects
    * [go-sqlmock](https://github.com/DATA-DOG/go-sqlmock) - Mock SQL driver for testing database interactions
    * [gomock](https://code.google.com/p/gomock/) - Mocking framework for the Go programming language.
    * [mockhttp](https://github.com/tv42/mockhttp) - Mock object for Go http.ResponseWriter

* Fuzzing and delta-debugging/reducing/shrinking
    * [gofuzz](https://github.com/google/gofuzz) - A library for populating go objects with random values
    * [gogenerate](https://github.com/arschles/gogenerate) - A Scalacheck-like library for Go
    * [Tavor](https://github.com/zimmski/tavor) - A generic fuzzing and delta-debugging framework

## Text Processing

*Libraries for parsing and manipulating texts.*

* Specific Formats
    * [blackfriday](https://github.com/russross/blackfriday) - Markdown processor in Go
        * [github_flavored_markdown](https://godoc.org/github.com/shurcooL/github_flavored_markdown) - GitHub Flavored Markdown renderer with fenced code block highlighting, clickable header anchor links.
    * [bluemonday](https://github.com/microcosm-cc/bluemonday) - HTML Sanitizer
    * [enca](https://github.com/endeveit/enca) - Minimal cgo bindings for [libenca](http://cihar.com/software/enca/).
    * [genex](https://github.com/alixaxel/genex) - Count and expand Regular Expressions into all matching Strings
    * [go-humanize](https://github.com/dustin/go-humanize) - Formatters for time, numbers, and memory size to human readable format.
    * [go-pkg-rss](https://github.com/jteeuwen/go-pkg-rss) - This package reads RSS and Atom feeds and provides a caching mechanism that adheres to the feed specs.
    * [go-pkg-xmlx](https://github.com/jteeuwen/go-pkg-xmlx) - Extension to the standard Go XML package. Maintains a node tree that allows forward/backwards browsing and exposes some simple single/multi-node search functions.
    * [go-runewidth](https://github.com/mattn/go-runewidth) - Functions to get fixed width of the character or string.
    * [gographviz](https://github.com/awalterschulze/gographviz) - Parses the Graphviz DOT language.
<<<<<<< HEAD
    * [gonameparts](https://github.com/polera/gonameparts) - Parses human names into individual name parts
=======
    * [gommon/gytes](https://github.com/labstack/gommon/tree/master/gytes) - Format bytes to string.
>>>>>>> 0f689cf4
    * [GoQuery](https://github.com/PuerkitoBio/goquery) - GoQuery brings a syntax and a set of features similar to jQuery to the Go language.
    * [goregen](https://github.com/zach-klippenstein/goregen) - A library for generating random strings from regular expressions.
    * [guesslanguage](https://github.com/endeveit/guesslanguage) - Functions to determine the natural language of a unicode text.
    * [slug](https://github.com/gosimple/slug) - URL-friendly slugify with multiple languages support.
    * [Slugify](https://github.com/avelino/slugify) - A Go slugify application that handles string.
    * [toml](https://github.com/BurntSushi/toml) - TOML configuration format (encoder/decoder with reflection).
* Utility
    * [gotabulate](https://github.com/bndr/gotabulate) - Easily pretty-print your tabular data with Go.
    * [govalidator](https://github.com/asaskevich/govalidator) - package of string validators and sanitizers for Go lang.
    * [xurls](https://github.com/mvdan/xurls) - Extract urls from text


## Third-party APIs

*Libraries for accessing third party APIs.*

* [aws-sdk-go](https://github.com/awslabs/aws-sdk-go) - The official AWS SDK for the Go programming language. Caution: The SDK is currently in the process of being developed, and not everything may be working fully yet.
* [brewerydb](https://github.com/naegelejd/brewerydb) - Go library for accessing the BreweryDB API.
* [facebook](https://github.com/huandu/facebook) - Go Library that supports the Facebook Graph API
* [gami](https://github.com/bit4bit/gami) - Go library for Asterisk Manager Interface.
* [geo-golang](https://github.com/codingsince1985/geo-golang) - Go Library to access [Google Maps](https://developers.google.com/maps/documentation/geocoding/), [MapQuest](http://open.mapquestapi.com/geocoding/), [Nominatim](http://open.mapquestapi.com/nominatim/), [OpenCage](http://geocoder.opencagedata.com/api.html), [HERE](https://developer.here.com/rest-apis/documentation/geocoder) and [Bing](https://msdn.microsoft.com/en-us/library/ff701715.aspx) geocoding / reverse geocoding APIs.
* [github](https://github.com/google/go-github) - Go library for accessing the GitHub API.
* [goamz](https://github.com/mitchellh/goamz) - Popular fork of [goamz](https://launchpad.net/goamz) which adds some missing API calls to certain packages.
* [GoMusicBrainz](https://github.com/michiwend/gomusicbrainz) - a Go MusicBrainz WS2 client library
* [google](https://github.com/google/google-api-go-client) - Auto-generated Google APIs for Go
* [google-cloud](https://github.com/GoogleCloudPlatform/gcloud-golang) - Google Cloud APIs Go Client Library
* [gostorm](https://github.com/jsgilmore/gostorm) - GoStorm is a Go library that implements the communications protocol required to write Storm spouts and Bolts in Go that communicate with the Storm shells.
* [hipchat](https://github.com/andybons/hipchat) - This project implements a golang client library for the Hipchat API.
* [hipchat (xmpp)](https://github.com/daneharrigan/hipchat) - A golang package to communicate with HipChat over XMPP.
* [mixpanel](https://github.com/dukex/mixpanel) - Mixpanel is a library for tracking events and sending Mixpanel profile updates to Mixpanel from your go applications.
* [rrdaclient](https://github.com/Omie/rrdaclient) - Go Library to access statdns.com API, which is in turn RRDA API. DNS Queries over HTTP.
* [shopify](https://github.com/rapito/go-shopify) - Go Library to make CRUD request to the Shopify API.
* [smite](https://github.com/sergiotapia/smitego) - Go package to wraps access to the Smite game API.
* [snapchat](https://github.com/jamieomatthews/gosnap) - Go wrapper for the snapchat API
* [spotify](https://github.com/rapito/go-spotify) - Go Library to access Spotify WEB API.
* [steam](https://github.com/sostronk/go-steam) - Go Library to interact with Steam game servers.
* [stripe](https://github.com/stripe/stripe-go) - Go client for the Stripe API
* [TheMovieDb](https://github.com/jbrodriguez/go-tmdb) - A simple golang package to communicate with [themoviedb.org](https://themoviedb.org)


## Utilities

*General utilities and tools to make your life easier.*

* [coop](https://github.com/rakyll/coop) - Cheat sheet for some of the common concurrent flows in Go.
* [delve](https://github.com/derekparker/delve) - Go debugger.
* [fastlz](https://github.com/fromYukki/fastlz) - Wrap over [FastLz](http://fastlz.org/) (free, open-source, portable real-time compression library) for GoLang.
* [go-debug](https://github.com/tj/go-debug) - Conditional debug logging for Golang libraries & applications
* [go-dry](https://github.com/ungerik/go-dry) - DRY (don't repeat yourself) package for Go.
* [go-underscore](https://github.com/tobyhede/go-underscore) - A useful collection of helpfully functional Go collection utilities.
* [goback](https://github.com/carlescere/goback) - Go simple exponential backoff package.
* [godotenv](https://github.com/joho/godotenv) - A Go port of Ruby's dotenv library (Loads environment variables from `.env`.)
* [godropbox](https://github.com/dropbox/godropbox) - Common libraries for writing Go services/applications from Dropbox.
* [gohper](https://github.com/cosiner/gohper) - Various tools/modules help for development.
* [gopencils](https://github.com/bndr/gopencils) - Small and simple package to easily consume REST APIs.
* [goplaceholder](https://github.com/michiwend/goplaceholder) - a small golang lib to generate placeholder images
* [goreq](https://github.com/franela/goreq) - Minimal and simple request library for Go language.
* [gorequest](https://github.com/parnurzeal/gorequest) - Simplified HTTP client with rich features for Go.
* [gotenv](https://github.com/subosito/gotenv) - Load environment variables from `.env` or any `io.Reader` in Go
* [hystrix-go](https://github.com/afex/hystrix-go) - Imprements Hystrix patterns of programmer-defined fallbacks aka circuit breaker.
* [lrserver](https://github.com/jaschaephraim/lrserver) - LiveReload server for Go
* [mp](https://github.com/sanbornm/mp) - A simple cli email parser. It currently takes stdin and outputs JSON.
* [netbug](https://github.com/e-dard/netbug) - Easy remote profiling of your services.
* [ngrok](https://github.com/inconshreveable/ngrok) - Introspected tunnels to localhost.
* [okrun](https://github.com/xta/okrun) - go run error steamroller
* [peco](https://github.com/peco/peco) - Simplistic interactive filtering tool
* [profile](https://github.com/davecheney/profile) - Simple profiling support package for Go
* [request](https://github.com/mozillazg/request) - Go HTTP Requests for Humans™.
* [scheduler](https://github.com/carlescere/scheduler) - Cronjobs scheduling made easy.
* [spinner](https://github.com/briandowns/spinner) - Go package to easily provide a terminal spinner with options.
* [sqlx](https://github.com/jmoiron/sqlx) - provides a set of extensions on top of the excellent built-in database/sql package
* [xlsx](https://github.com/tealeg/xlsx) - Library to simplify reading the XML format used by recent version of Microsoft Excel in Go programs.


## Validation

*Libraries for validation.*

* [validator](https://github.com/bluesuncorp/validator) - Go Struct and Field validation supporting Cross Field and Cross Struct validation


## Version Control

*Libraries for version control.*

* [gh](https://github.com/rjeczalik/gh) - Scriptable server and net/http middleware for GitHub Webhooks
* [git2go](https://github.com/libgit2/git2go) - Go bindings for libgit2.
* [go-vcs](https://github.com/sourcegraph/go-vcs) - manipulate and inspect VCS repositories in Go.
* [hgo](https://github.com/beyang/hgo) - Hgo is a collection of Go packages providing read-access to local Mercurial repositories.


## Video

*Libraries for manipulating video.*

* [aac/h264](https://github.com/nareix/codec) - Golang aac/h264 encoder and decoder.
* [gmf](https://github.com/3d0c/gmf) - Go bindings for FFmpeg av\* libraries.
* [gst](https://github.com/ziutek/gst) - Go bindings for GStreamer.


## Web Frameworks

*Full stack web frameworks.*

* [Beego](https://github.com/astaxie/beego) - beego is an open-source, high-performance web framework for the Go programming language.
* [Bone](https://github.com/go-zoo/bone) - Lightning Fast HTTP Multiplexer.
* [Echo](https://github.com/labstack/echo) - A fast HTTP router (zero memory allocation) and micro web framework in Go.
* [Gin](https://github.com/gin-gonic/gin) - Gin is a web framework written in Go! It features a martini-like API with much better performance, up to 40 times faster. If you need performance and good productivity.
* [go-json-rest](https://github.com/ant0ine/go-json-rest) - A quick and easy way to setup a RESTful JSON API
* [go-relax](https://github.com/codehack/go-relax) - A framework of pluggable components to build RESTful API's
* [go-rest](https://github.com/ungerik/go-rest) - A small and evil REST framework for Go
* [go-socket.io](https://github.com/googollee/go-socket.io) - socket.io library for golang, a realtime application framework.
* [Goat](https://github.com/bahlo/goat) - A minimalistic REST API server in Go
* [gocraft/web](https://github.com/gocraft/web) - A mux and middleware package in Go.
* [Goji](https://github.com/zenazn/goji) - Goji is a minimalistic web framework for Golang that's high in antioxidants.
* [Gondola](https://github.com/rainycape/gondola) - The web framework for writing faster sites, faster
* [goose](https://github.com/ian-kent/goose) - Server Sent Events in Go
* [Gorilla](https://github.com/gorilla/) - Gorilla is a web toolkit for the Go programming language.
* [httprouter](https://github.com/julienschmidt/httprouter) - A high performance router. Use this and the standard http handlers to form a very high performance web framework.
* [Macaron](https://github.com/Unknwon/macaron) - Macaron is a high productive and modular design web framework in Go.
* [mango](https://github.com/paulbellamy/mango) - Mango is a modular web-application framework for Go, inspired by Rack, and PEP333.
* [Martini](https://github.com/go-martini/martini) - Martini is a powerful package for quickly writing modular web applications/services in Golang.
* [medeina](https://github.com/imdario/medeina) - Medeina is a HTTP routing tree based on HttpRouter, inspired by Roda and Cuba.
* [neo](https://github.com/ivpusic/neo) - Neo is minimal and fast Go Web Framework with extremely simple API.
* [pat](https://github.com/bmizerany/pat) - Sinatra style pattern muxer for Go’s net/http library, by the author of Sinatra.
* [Resoursea](https://github.com/resoursea/api) - A REST framework for quickly writing resource based services.
* [Revel](https://github.com/revel/revel) - A high-productivity web framework for the Go language.
* [sawsij](http://sawsij.com/) - lightweight, open-source web framework for building high-performance, data-driven web applications.
* [ServeMux](http://servemux.com) - Idiomatic Go http.Handler framework.
* [tango](https://github.com/lunny/tango) - Micro & pluggable web framework for Go.
* [tigertonic](https://github.com/rcrowley/go-tigertonic) - A Go framework for building JSON web services inspired by Dropwizard
* [traffic](https://github.com/pilu/traffic) - Sinatra inspired regexp/pattern mux and web framework for Go.
* [web.go](https://github.com/hoisie/web) - A simple framework to write webapps in Go.
* [Zerver](https://github.com/cosiner/zerver) - Zerver is a expressive, modular, feature completed RESTful framework.
* [zeus](https://github.com/daryl/zeus) - A very simple and fast HTTP router for Go.


### Middlewares

#### Actual middlewares

* [CORS](https://github.com/rs/cors) - Easily add CORS capabilities to your API
* [formjson](https://github.com/rs/formjson) - Transparently handle JSON input as a standard form POST
* [XFF](https://github.com/sebest/xff) - Handle `X-Forwarded-For` header and friends

#### Libraries for creating HTTP middlewares

* [alice](https://github.com/justinas/alice) - Painless middleware chaining for Go.
* [go-wrap](https://github.com/go-on/wrap) - Small middlewares package for net/http.
* [interpose](https://github.com/carbocation/interpose) - Minimalist net/http middleware for golang
* [muxchain](https://github.com/stephens2424/muxchain) - Lightweight middleware for net/http.
* [negroni](https://github.com/codegangsta/negroni) - Idiomatic HTTP middleware for Golang.
* [render](https://github.com/unrolled/render) - Go package for easily rendering JSON, XML, and HTML template responses.
* [stats](https://github.com/thoas/stats) - A Go middleware that stores various information about your web application.

# Tools

Go software and plugins.


## Code Analysis

* [doc](http://godoc.org/robpike.io/cmd/doc) - Go documentation tool that produces an alternative doc format.
* [errcheck](https://github.com/kisielk/errcheck) - Errcheck is a program for checking for unchecked errors in Go programs.
* [gcvis](https://github.com/davecheney/gcvis) - Visualise Go program GC trace data in real time.
* [Go Metalinter](https://github.com/alecthomas/gometalinter) - Metalinter is a tool to automatically apply all static analysis tool and report their output in normalized form.
* [goast-viewer](https://github.com/yuroyoro/goast-viewer) - Web based Golang AST visualizer.
* [GoCover.io](http://gocover.io/) - GoCover.io offers the code coverage of any golang package as a service.
* [goimports](https://godoc.org/golang.org/x/tools/cmd/goimports) - Tool to fix (add, remove) your Go imports automatically.
* [GoLint](https://github.com/golang/lint) - Golint is a linter for Go source code.
* [Golint online](http://go-lint.appspot.com/) - Lints online Go source files on GitHub, Bitbucket and Google Project Hosting using the golint package.
* [validate](https://github.com/mccoyst/validate) - Automatically validates struct fields with tags.


## Editor Plugins

* [go-lang-idea-plugin](https://github.com/go-lang-plugin-org/go-lang-idea-plugin) Go plugin for IntelliJ IDEA.
* [gocode](https://github.com/nsf/gocode) - An autocompletion daemon for the Go programming language
* [GoSublime](https://github.com/DisposaBoy/GoSublime) - A Golang plugin collection for the text editor SublimeText 2 providing code completion and other IDE-like features.
* [velour](https://github.com/velour/velour) - An IRC client for the acme editor.
* [vim-compiler-go](https://github.com/rjohnsondev/vim-compiler-go) - A Vim plugin to highlight syntax errors on save.
* [vim-go](https://github.com/fatih/vim-go) - Go development plugin for Vim.
* [Watch](https://github.com/eaburns/Watch) - Runs a command in an acme win on file changes.


## Software Packages

Software written in Go.


### DevOps Tools

* [aptly](https://github.com/smira/aptly) - aptly is a Debian repository management tool
* [Boom](https://github.com/rakyll/boom) - Boom is a tiny program that sends some load to a web application.
* [dogo](https://github.com/liudng/dogo) - Monitoring changes in the source file and automatically compile and run (restart).
* [EasySSH](https://github.com/hypersleep/easyssh) - Golang package for easy remote execution through SSH and SCP downloading.
* [gaudi](http://gaudi.io/) - Gaudi automates the setup of isolated and decoupled dev environments.
* [Go Metrics](https://github.com/rcrowley/go-metrics) - Go port of Coda Hale's Metrics library: https://github.com/codahale/metrics.
* [go-selfupdate](https://github.com/sanbornm/go-selfupdate) - Enable your Go applications to self update.
* [gobrew](https://github.com/cryptojuice/gobrew) - gobrew lets you easily switch between multiple versions of go.
* [GoBuild](http://gobuild.io/) - Online compile Go projects to Windows, Linux and MacOSX.
* [godbg](https://github.com/sirnewton01/godbg) - Web-based gdb front-end application.
* [Gogs](http://gogs.io/) - A Self Hosted Git Service in the Go Programming Language.
* [gonative](https://github.com/inconshreveable/gonative) - Tool which creates a build of Go that can cross compile to all platforms while still using the Cgo-enabled versions of the stdlib packages.
* [gox](https://github.com/mitchellh/gox) - A dead simple, no frills Go cross compile tool.
* [goxc](https://github.com/laher/goxc) - build tool for Go, with a focus on cross-compiling and packaging.
* [GVM](https://github.com/moovweb/gvm) - GVM provides an interface to manage Go versions.
* [hk](https://github.com/heroku/hk) - Heroku command-line interface in Go.
* [Mora](https://github.com/emicklei/mora) - REST server for accessing MongoDB documents and meta data.
* [ostent](https://github.com/ostrost/ostent) - collects and displays system metrics and optionally relays to Graphite and/or InfluxDB
* [Packer](https://github.com/mitchellh/packer) - Packer is a tool for creating identical machine images for multiple platforms from a single source configuration.
* [Rodent](https://github.com/alouche/rodent) - Rodent helps you manage Go versions, projects and track dependencies.
* [webhook](https://github.com/adnanh/webhook) - Tool which allows user to create HTTP endpoints (hooks) that execute commands on the server
* [Wide](https://wide.b3log.org) - A Web-based IDE for Teams using Golang.


### Other Software
* [boxed](https://github.com/tejo/boxed) - Dropbox based blog engine
* [Circuit](https://github.com/gocircuit/circuit) - Circuit is a programmable platform-as-a-service (PaaS) and/or Infrastructure-as-a-Service (IaaS), for management, discovery, synchronization and orchestration of services and hosts comprising cloud applications.
* [Comcast](https://github.com/tylertreat/Comcast) - Simulate bad network connections
* [confd](https://github.com/kelseyhightower/confd) - Manage local application configuration files using templates and data from etcd or consul.
* [Docker](http://www.docker.com/) - An open platform for distributed applications for developers and sysadmins.
* [fleet](https://github.com/coreos/fleet) - A Distributed init System.
* [gocc](https://code.google.com/p/gocc) - Gocc is a compiler kit for Go written in Go.
* [Gor] (https://github.com/buger/gor) - Http traffic replication tool, for replaying traffic from production to stage/dev environments in real-time.
* [heka] (https://github.com/mozilla-services/heka) - universal tool for data processing from Mozilla. Large collection of built-in plugins. Extendable via Go and Lua plugin API.
* [hugo](http://gohugo.io/) - A Fast and Modern Static Website Engine
* [Juju](https://juju.ubuntu.com/) - Cloud-agnostic service deployment and orchestration - supports EC2, Azure, Openstack, MAAS and more.
* [limetext](http://limetext.org/) Lime Text is a powerful and elegant text editor primarily developed in Go that aims to be a Free and open-source software successor to Sublime Text.
* [nes](https://github.com/fogleman/nes) - A Nintendo Entertainment System (NES) emulator written in Go.
* [orange-cat](https://github.com/noraesae/orange-cat) - A Markdown previewer written in Go.
* [peg](https://github.com/pointlander/peg) - Peg, Parsing Expression Grammar, is an implementation of a Packrat parser generator.
* [plubi](https://github.com/norwack/plubi) - A Golang Plugin Based IRC Bot.
* [Postman](https://github.com/zachlatta/postman) - Command-line utility for batch-sending email.
* [Seaweed File System](https://github.com/chrislusf/seaweedfs) - Fast, Simple and Scalable Distributed File System with O(1) disk seek.
* [shell2http](https://github.com/msoap/shell2http) - Executing shell commands via http server (for prototyping or remote control)
* [syncthing](http://www.syncthing.net/) - An open, decentralized file synchronization tool and protocol.
* [Tenyks](https://github.com/kyleterry/tenyks) - Service oriented IRC bot using Redis and JSON for messaging.
* [toxiproxy](https://github.com/shopify/toxiproxy) - Proxy to simulate network and system conditions for automated tests.
* [tsuru](http://www.tsuru.io/) - An extensible and open source Platform as a Service software.
* [websysd](http://github.com/ian-kent/websysd) - Web based process manager (like Marathon or Upstart)







# Resources

Where to discover new Go libraries.


## Benchmarks

* [autobench](https://github.com/davecheney/autobench) - Framework to compare the performance between different Go versions.
* [go-http-routing-benchmark](https://github.com/julienschmidt/go-http-routing-benchmark) - Go HTTP request router benchmark and comparison.
* [go-type-assertion-benchmark](https://github.com/hgfischer/go-type-assertion-benchmark) - Naive performance test of two ways to do type assertion in Go.
* [go_serialization_benchmarks](https://github.com/alecthomas/go_serialization_benchmarks) - Benchmarks of Go serialization methods.
* [gocostmodel](https://github.com/PuerkitoBio/gocostmodel) - Benchmarks of common basic operations for the Go language.
* [golang-micro-benchmarks](https://github.com/amscanne/golang-micro-benchmarks) - Tiny collection of Go micro benchmarks. The intent is to compare some language features to others.
* [golang-sql-benchmark](https://github.com/tyler-smith/golang-sql-benchmark) - A collection of benchmarks for popular Go database/SQL utilities.
* [kvbench](https://github.com/jimrobinson/kvbench) - Key/Value database benchmark.
* [speedtest-resize](https://github.com/fawick/speedtest-resize) - Compare various Image resize algorithms for the Go language.


## Conferences

* [dotGo](http://www.dotgo.io)
* [GopherCon](http://www.gophercon.com/)
* [GopherCon India](http://www.gophercon.in/)


## E-Books

* [A Go Developer's Notebook](https://leanpub.com/GoNotebook/read)
* [An Introduction to Programming in Go](http://www.golang-book.com/)
* [Build Web Application with Golang](http://astaxie.gitbooks.io/build-web-application-with-golang/)
* [Building Web Apps With Go](http://codegangsta.gitbooks.io/building-web-apps-with-go/)
* [Go Bootcamp](http://golangbootcamp.com)
* [GoBooks](https://github.com/dariubs/GoBooks) - A curated list of Go books
* [Learning Go](http://www.miek.nl/downloads/Go/Learning-Go-latest.pdf)
* [Network Programming With Go](http://jan.newmarch.name/go/)


## Twitter

* [@golang](https://twitter.com/golang)
* [@golang_news](https://twitter.com/golang_news)
* [@golangweekly](https://twitter.com/golangweekly)


## Websites

* [Awesome Remote Job](https://github.com/lukasz-madon/awesome-remote-job) - A curated list of awesome remote jobs. A lot of them is looking for Go hackers.
* [awesome-awesomeness](https://github.com/bayandin/awesome-awesomeness) - List of other amazingly awesome lists.
* [Flipboard - Go Magazine](https://flipboard.com/section/the-golang-magazine-bVP7nS) - A collection of Go articles and tutorials.
* [Go Blog](http://blog.golang.org) - The official Go blog
* [Go Projects](https://github.com/golang/go/wiki/Projects) - List of projects on the Go community wiki
* [godoc.org](http://godoc.org/) - Documentation for open source Go packages.
* [golang-graphics](https://github.com/mholt/golang-graphics) - A collection of Go images, graphics, and art
* [golang-nuts](https://groups.google.com/forum/#!forum/golang-nuts) - Go mailing list
* [gowalker.org](https://gowalker.org) - Go Project API documentation.
* [r/Golang](http://www.reddit.com/r/golang) - News about Go.
* [Trending Go repositories on GitHub today](https://github.com/trending?l=go) - Good place to find new Go libraries.


### Tutorials

* [A Tour of Go](http://tour.golang.org/) - Interactive tour of Go
* [Go By Example](https://gobyexample.com/) - A hands-on introduction to Go using annotated example programs
* [Working with Go](https://github.com/mkaz/working-with-go) - An intro to go for experienced programmers


## Windows

* [go-ole](https://github.com/mattn/go-ole) - Win32 OLE implementation for golang<|MERGE_RESOLUTION|>--- conflicted
+++ resolved
@@ -618,11 +618,7 @@
     * [go-pkg-xmlx](https://github.com/jteeuwen/go-pkg-xmlx) - Extension to the standard Go XML package. Maintains a node tree that allows forward/backwards browsing and exposes some simple single/multi-node search functions.
     * [go-runewidth](https://github.com/mattn/go-runewidth) - Functions to get fixed width of the character or string.
     * [gographviz](https://github.com/awalterschulze/gographviz) - Parses the Graphviz DOT language.
-<<<<<<< HEAD
-    * [gonameparts](https://github.com/polera/gonameparts) - Parses human names into individual name parts
-=======
     * [gommon/gytes](https://github.com/labstack/gommon/tree/master/gytes) - Format bytes to string.
->>>>>>> 0f689cf4
     * [GoQuery](https://github.com/PuerkitoBio/goquery) - GoQuery brings a syntax and a set of features similar to jQuery to the Go language.
     * [goregen](https://github.com/zach-klippenstein/goregen) - A library for generating random strings from regular expressions.
     * [guesslanguage](https://github.com/endeveit/guesslanguage) - Functions to determine the natural language of a unicode text.
