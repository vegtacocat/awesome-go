--- conflicted
+++ resolved
@@ -219,16 +219,15 @@
 * [Docker](http://www.docker.com/) - An open platform for distributed applications for developers and sysadmins.
 * [juju](https://juju.ubuntu.com/) - Automate your cloud infrastructure
 * [tsuru](http://www.tsuru.io/) - An extensible and open source Platform as a Service software.
-<<<<<<< HEAD
+* [Gogs](http://gogs.io/) - A Self Hosted Git Service in the Go Programming Language 
+
 
 ## Utilities
 
 *General utilities and tools to make you're life easier.*
 
 * [Postman](https://github.com/zachlatta/postman) - Command-line utility for batch-sending email.
-=======
-* [Gogs](http://gogs.io/) - A Self Hosted Git Service in the Go Programming Language 
->>>>>>> 6f1cfb37
+
 
 ## Logging
 
