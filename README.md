--- conflicted
+++ resolved
@@ -1036,11 +1036,8 @@
 * [tango](https://github.com/lunny/tango) - Micro & pluggable web framework for Go.
 * [tigertonic](https://github.com/rcrowley/go-tigertonic) - A Go framework for building JSON web services inspired by Dropwizard
 * [traffic](https://github.com/pilu/traffic) - Sinatra inspired regexp/pattern mux and web framework for Go.
-<<<<<<< HEAD
 * [vestigo](https://github.com/husobee/vestigo) -  A performant, stand-alone, HTTP compliant URL Router for go web applications.
-=======
 * [Volatile](https://github.com/volatile/core) - Minimalist middleware stack promoting flexibility, good practices and clean code.
->>>>>>> a214a28b
 * [web.go](https://github.com/hoisie/web) - A simple framework to write webapps in Go.
 * [xmux](https://github.com/rs/xmux) - A high performance muxer based on `httprouter` with `net/context` support.
 * [Zerver](https://github.com/cosiner/zerver) - Zerver is an expressive, modular, feature completed RESTful framework.
