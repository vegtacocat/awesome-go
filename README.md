# Awesome Go [![Build Status](https://travis-ci.org/avelino/awesome-go.svg?branch=master)](https://travis-ci.org/avelino/awesome-go) [![Awesome](https://cdn.rawgit.com/sindresorhus/awesome/d7305f38d29fed78fa85652e3a63e154dd8e8829/media/badge.svg)](https://github.com/sindresorhus/awesome) [![Join the chat at https://gitter.im/avelino/awesome-go](https://badges.gitter.im/avelino/awesome-go.svg)](https://gitter.im/avelino/awesome-go?utm_source=badge&utm_medium=badge&utm_campaign=pr-badge&utm_content=badge)


A curated list of awesome Go frameworks, libraries and software. Inspired by [awesome-python](https://github.com/vinta/awesome-python).


### Contributing

Please take a quick gander at the [contribution guidelines](https://github.com/avelino/awesome-go/blob/master/CONTRIBUTING.md) first. Thanks to all [contributors](https://github.com/avelino/awesome-go/graphs/contributors); you rock!

#### *If you see a package or project here that is no longer maintained or is not a good fit, please submit a pull request to improve this file. Thank you!*


### Contents

- [Awesome Go](#awesome-go)
    - [Audio & Music](#audiomusic)
    - [Authentication & OAuth](#authentication--oauth)
    - [Command Line](#command-line)
    - [Configuration](#configuration)
    - [Continuous Integration](#continuous-integration)
    - [CSS Preprocessors](#css-preprocessors)
    - [Data Structures](#data-structures)
    - [Database](#database)
    - [Database Drivers](#database-drivers)
    - [Date & Time](#date--time)
    - [Distributed Systems](#distributed-systems)
    - [Email](#email)
    - [Embeddable Scripting Languages](#embeddable-scripting-languages)
    - [Financial](#financial)
    - [Forms](#forms)
    - [Game Development](#game-development)
    - [Generation & Generics](#generation--generics)
    - [Go Compilers](#go-compilers)
    - [Goroutines](#goroutines)
    - [GUI](#gui)
    - [Hardware](#hardware)
    - [Images](#images)
    - [Logging](#logging)
    - [Machine Learning](#machine-learning)
    - [Messaging](#messaging)
    - [Miscellaneous](#miscellaneous)
    - [Natural Language Processing](#natural-language-processing)
    - [Networking](#networking)
    - [OpenGL](#opengl)
    - [ORM](#orm)
    - [Package Management](#package-management)
    - [Query Language](#query-language)
    - [Resource Embedding](#resource-embedding)
    - [Science and Data Analysis](#science-and-data-analysis)
    - [Security](#security)
    - [Serialization](#serialization)
    - [Template Engines](#template-engines)
    - [Testing](#testing)
    - [Text Processing](#text-processing)
    - [Third-party APIs](#third-party-apis)
    - [Utilities](#utilities)
    - [Validation](#validation)
    - [Version Control](#version-control)
    - [Video](#video)
    - [Web Frameworks](#web-frameworks)
        - [Middlewares](#middlewares)
            - [Actual middlewares](#actual-middlewares)
            - [Libraries for creating HTTP middlewares](#libraries-for-creating-http-middlewares)
    - [Windows](#windows)

- [Tools](#tools)
    - [Code Analysis](#code-analysis)
    - [Editor Plugins](#editor-plugins)
    - [Go Tools](#go-tools)
    - [Software Packages](#software-packages)
        - [DevOps Tools](#devops-tools)
        - [Other Software](#other-software)

- [Server Applications](#server-applications)

- [Resources](#resources)
    - [Benchmarks](#benchmarks)
    - [Conferences](#conferences)
    - [E-Books](#e-books)
    - [Twitter](#twitter)
    - [Websites](#websites)
        - [Tutorials](#tutorials)


## Audio/Music

*Libraries for manipulating audio.*

* [flac](https://github.com/eaburns/flac) - A native Go FLAC decoder.
* [flac](https://github.com/mewkiz/flac) - A native Go FLAC decoder.
* [gaad](https://github.com/Comcast/gaad) - A native Go AAC bitstream parser
* [go-sox](https://github.com/krig/go-sox) - libsox bindings for go.
* [go_mediainfo](https://github.com/zhulik/go_mediainfo) - libmediainfo bindings for go.
* [gosamplerate](https://github.com/dh1tw/gosamplerate) - libsamplerate bindings for go.
* [id3v2](https://github.com/bogem/id3v2) - Fast and stable ID3 parsing and writing library for Go
* [mix](https://github.com/go-mix/mix) - Sequence-based Go-native audio mixer for music apps.
* [mp3](https://github.com/tcolgate/mp3) - A native Go MP3 decoder.
* [music-theory](https://github.com/go-music-theory/music-theory) - Music theory models in Go.
* [PortAudio](https://github.com/gordonklaus/portaudio) - Go bindings for the PortAudio audio I/O library.
* [portmidi](https://github.com/rakyll/portmidi) - Go bindings for PortMidi.
* [taglib](https://github.com/wtolson/go-taglib) - Go bindings for taglib.
* [vorbis](https://github.com/mccoyst/vorbis) - A "native" Go Vorbis decoder (uses CGO, but has no dependencies).
* [waveform](https://github.com/mdlayher/waveform) - Go package capable of generating waveform images from audio streams.


## Authentication & OAuth

*Libraries for implementing authentications schemes.*

* [authboss](https://github.com/go-authboss/authboss) - A modular authentication system for the web. It tries to remove as much boilerplate and "hard things" as possible so that each time you start a new web project in Go, you can plug it in, configure, and start building your app without having to build an authentication system each time.
* [Go-AWS-Auth](https://github.com/smartystreets/go-aws-auth) - AWS (Amazon Web Services) request signing library.
* [go-jose](https://github.com/square/go-jose) - A fairly complete implementation of the JOSE working group's JSON Web Token, JSON Web Signatures, and JSON Web Encryption specs.
* [go-oauth2-server](https://github.com/RichardKnop/go-oauth2-server) - A standalone, specification-compliant,  OAuth2 server written in Golang.
* [go.auth](https://github.com/bradrydzewski/go.auth) - Authentication API for Go web applications.
* [gologin](https://github.com/dghubble/gologin) - chainable handlers for login with OAuth1 and OAuth2 authentication providers.
* [gorbac](https://github.com/mikespook/gorbac) - provides a lightweight role-based access control (RBAC) implementation in Golang.
* [goth](https://github.com/markbates/goth) - provides a simple, clean, and idiomatic way to use OAuth and OAuth2. Handles multiple provides out of the box.
* [httpauth](https://github.com/goji/httpauth) - HTTP Authentication middleware.
<<<<<<< HEAD
* [jwt](https://github.com/robbert229/jwt) - A clean and easy to use implmentatino of JSON Web Tokens (JWT).
* [jwt-auth](https://github.com/adam-hanna/jwt-auth) - JWT middleware for goLang http servers with many configuration options.
=======
* [jwt](https://github.com/robbert229/jwt) - A clean and easy to use implementation of JSON Web Tokens (JWT).
>>>>>>> e60fe8d2
* [jwt-go](https://github.com/dgrijalva/jwt-go) - Golang implementation of JSON Web Tokens (JWT).
* [oauth2](https://github.com/golang/oauth2) - Successor of goauth2. Generic OAuth 2.0 package that comes with JWT, Google APIs, Compute Engine and App Engine support.
* [osin](https://github.com/RangelReale/osin) - Golang OAuth2 server library.
* [permissions2](https://github.com/xyproto/permissions2) - Library for keeping track of users, login states and permissions. Uses secure cookies and bcrypt.
* [yubigo](https://github.com/GeertJohan/yubigo) - a Yubikey client package that provides a simple API to integrate the Yubico Yubikey into a go application.


## Command Line


### Standard CLI

*Libraries for building standard or basic Command Line applications*

* [cli](https://github.com/mkideal/cli) - A feature-rich and easy to use command-line package based on golang tag
* [cli-init](https://github.com/tcnksm/gcli) - The easy way to start building Golang command line application.
* [climax](http://github.com/tucnak/climax) - An alternative CLI with "human face", in spirit of Go command
* [cobra](https://github.com/spf13/cobra) - A Commander for modern Go CLI interactions
* [docopt.go](https://github.com/docopt/docopt.go) - A command-line arguments parser that will make you smile.
* [drive](https://github.com/odeke-em/drive) - Google Drive client for the commandline
* [go-arg](https://github.com/alexflint/go-arg) - Struct-based argument parsing in Go
* [go-flags](https://github.com/jessevdk/go-flags) - go command line option parser
* [kingpin](https://github.com/alecthomas/kingpin) - A command line and flag parser supporting sub commands.
* [liner](https://github.com/peterh/liner) - A Go readline-like library for command-line interfaces.
* [mitchellh/cli](https://github.com/mitchellh/cli) - A Go library for implementing command-line interfaces.
* [mow.cli](https://github.com/jawher/mow.cli) - A Go library for building CLI applications with sophisticated flag and argument parsing and validation.
* [readline](https://github.com/chzyer/readline) - A pure golang implementation that provide most of features in GNU-Readline under MIT license.
* [sflags](https://github.com/octago/sflags) - Struct based flags generator for flag, urfave/cli, pflag, cobra, kingpin and other libraries.
* [ukautz/clif](https://github.com/ukautz/clif) - A small command line interface framework.
* [urfave/cli](https://github.com/urfave/cli) - A simple, fast, and fun package for building command line apps in Go (formerly codegangsta/cli).
* [wlog](https://github.com/dixonwille/wlog) - A simple logging interface that supports cross-platform color and concurrency.
* [wmenu](https://github.com/dixonwille/wmenu) - An easy to use menu structure for cli applications that prompts users to make choices.


### Advanced Console UIs

*Libraries for building Console Applications and Console User Interfaces*

* [aurora](https://github.com/logrusorgru/aurora) - ANSI terminal colors that supports fmt.Printf/Sprintf
* [chalk](https://github.com/ttacon/chalk) - Intuitive package for prettifying terminal/console output.
* [color](https://github.com/fatih/color) - Versatile package for colored terminal output.
* [colourize](https://github.com/TreyBastian/colourize) - Go library for ANSI colour text in terminals.
* [go-colortext](https://github.com/daviddengcn/go-colortext) - Go library for color output in terminals.
* [gocui](https://github.com/jroimartin/gocui) - Minimalist Go library aimed at creating Console User Interfaces.
* [gommon/color](https://github.com/labstack/gommon/tree/master/color) - Style terminal text.
* [termbox-go](https://github.com/nsf/termbox-go) - Termbox is a library for creating cross-platform text-based interfaces.
* [termtables](https://github.com/apcera/termtables) - A Go port of the Ruby library [terminal-tables](https://github.com/tj/terminal-table) for simple ASCII table generation as well as providing markdown and HTML output
* [termui](https://github.com/gizak/termui) - Go terminal dashboard based on **termbox-go** and inspired by [blessed-contrib](https://github.com/yaronn/blessed-contrib).
* [uilive](https://github.com/gosuri/uilive) - A library for updating terminal output in realtime.
* [uiprogress](https://github.com/gosuri/uiprogress) - A flexible library to render progress bars in terminal applications.
* [uitable](https://github.com/gosuri/uitable) - A library to improve readability in terminal apps using tabular data.


## Configuration

*Libraries for configuration parsing*

* [config](https://github.com/olebedev/config) - JSON or YAML configuration wrapper with environment variables and flags parsing.
* [configure](https://github.com/paked/configure) - Provides configuration through multiple sources, including JSON, flags and environment variables.
* [env](https://github.com/caarlos0/env) - Parse environment variables to Go structs (with defaults).
* [envcfg](https://github.com/tomazk/envcfg) - Un-marshaling environment variables to Go structs.
* [envconf](https://github.com/ian-kent/envconf) - Configuration from environment
* [envconfig](https://github.com/vrischmann/envconfig) - Read your configuration from environment variables.
* [gcfg](https://github.com/go-gcfg/gcfg) - read INI-style configuration files into Go structs; supports user-defined types and subsections
* [gofigure](https://github.com/ian-kent/gofigure) - Go application configuration made easy
* [hjson](https://github.com/hjson/hjson-go) - Human JSON, a configuration file format for humans. Relaxed syntax, fewer mistakes, more comments.
* [ingo](https://github.com/schachmat/ingo) - Flags persisted in an ini-like config file
* [ini](https://github.com/go-ini/ini) - Go package for read and write INI files
* [mini](https://github.com/FogCreek/mini) - A golang package for parsing ini-style configuration files
* [store](https://github.com/tucnak/store) - A lightweight configuration manager for Go
* [viper](https://github.com/spf13/viper) - Go configuration with fangs

## Continuous Integration

*Tools for help with continuous integration*

* [drone](https://github.com/drone/drone) - Drone is a Continuous Integration platform built on Docker, written in Go
* [goveralls](https://github.com/mattn/goveralls) - Go integration for Coveralls.io continuous code coverage tracking system.
* [overalls](https://github.com/go-playground/overalls) - Multi-Package go project coverprofile for tools like goveralls

## CSS Preprocessors

*Libraries for preprocessing CSS files*

* [c6](https://github.com/c9s/c6) - High performance SASS compatible-implementation compiler written in Go
* [gcss](https://github.com/yosssi/gcss) - Pure Go CSS Preprocessor.
* [go-libsass](https://github.com/wellington/go-libsass) - Go wrapper to the 100% Sass compatible libsass project.

## Data Structures

*Generic datastructures and algorithms in Go.*

* [binpacker](https://github.com/zhuangsirui/binpacker) - Binary packer and unpacker helps user build custom binary stream.
* [bitset](https://github.com/willf/bitset) - Go package implementing bitsets.
* [bloom](https://github.com/zhenjl/bloom) - Bloom filters implemented in Go.
* [boomfilters](https://github.com/tylertreat/BoomFilters) - Probabilistic data structures for processing continuous, unbounded streams
* [count-min-log](https://github.com/seiflotfy/count-min-log) - A Go implementation Count-Min-Log sketch: Approximately counting with approximate counters (Like Count-Min sketch but using less memory).
* [cuckoofilter](https://github.com/seiflotfy/cuckoofilter) - Cuckoo filter: a good alternative to a counting bloom filter implemented in Go.
* [encoding](https://github.com/zhenjl/encoding) - Integer Compression Libraries for Go.
* [go-adaptive-radix-tree](https://github.com/plar/go-adaptive-radix-tree) - A Go implementation of Adaptive Radix Tree.
* [go-datastructures](https://github.com/Workiva/go-datastructures) - A collection of useful, performant, and thread-safe data structures
* [go-geoindex](https://github.com/hailocab/go-geoindex) - In-memory geo index.
* [gods](https://github.com/emirpasic/gods) - Go Data Structures. Containers, Sets, Lists, Stacks, Maps, BidiMaps, Trees, HashSet etc.
* [golang-set](https://github.com/deckarep/golang-set) - Thread-Safe and Non-Thread-Safe high-performance sets for Go.
* [goskiplist](https://github.com/ryszard/goskiplist) - A skip list implementation in Go.
* [hilbert](https://github.com/google/hilbert) - Go package for mapping values to and from space-filling curves, such as Hilbert and Peano curves.
* [levenshtein](https://github.com/agnivade/levenshtein) - Implementation to calculate levenshtein distance in Go.
* [mafsa](https://github.com/smartystreets/mafsa) - MA-FSA implementation with Minimal Perfect Hashing
* [roaring](https://github.com/RoaringBitmap/roaring) - Go package implementing compressed bitsets.
* [skiplist](https://github.com/gansidui/skiplist) - Skiplist implementation in Go
* [trie](https://github.com/derekparker/trie) - Trie implementation in Go
* [ttlcache](https://github.com/diegobernardes/ttlcache) - An in-memory LRU string-interface{} map with expiration for golang
* [willf/bloom](https://github.com/willf/bloom) - Go package implementing Bloom filters.

## Database

*Databases implemented in Go.*


* [BigCache](https://github.com/allegro/bigcache) - Efficient key/value cache for gigabytes of data.
* [bolt](https://github.com/boltdb/bolt) - A low-level key/value database for Go.
* [buntdb](https://github.com/tidwall/buntdb) - A fast, embeddable, in-memory key/value database for Go with custom indexing and spatial support.
* [cache2go](https://github.com/muesli/cache2go) - An in-memory key:value cache which supports automatic invalidation based on timeouts.
* [cockroach](https://github.com/cockroachdb/cockroach) - A Scalable, Geo-Replicated, Transactional Datastore
* [couchcache](https://github.com/codingsince1985/couchcache) - A RESTful caching micro-service backed by Couchbase server.
* [dgraph](https://github.com/dgraph-io/dgraph) - Scalable, Distributed, Low Latency, High Throughput Graph Database.
* [diskv](https://github.com/peterbourgon/diskv) - A home-grown disk-backed key-value store.
* [eliasdb](https://github.com/krotik/eliasdb) - Dependency-free, transactional graph database with REST API, phrase search and SQL-like query language.
* [forestdb](https://github.com/couchbase/goforestdb) - Go bindings for ForestDB.
* [GCache](https://github.com/bluele/gcache) - Cache library with support for expirable Cache, LFU, LRU and ARC.
* [geocache](https://github.com/melihmucuk/geocache) - An in-memory cache that is suitable for geolocation based applications.
* [go-cache](https://github.com/pmylund/go-cache) - An in-memory key:value store/cache (similar to Memcached) library for Go, suitable for single-machine applications.
* [goleveldb](https://github.com/syndtr/goleveldb) - An implementation of the [LevelDB](https://github.com/google/leveldb) key/value database in the Go.
* [groupcache](https://github.com/golang/groupcache) - Groupcache is a caching and cache-filling library, intended as a replacement for memcached in many cases.
* [influxdb](https://github.com/influxdb/influxdb) - Scalable datastore for metrics, events, and real-time analytics
* [ledisdb](https://github.com/siddontang/ledisdb) - Ledisdb is a high performance NoSQL like Redis based on LevelDB.
* [levigo](https://github.com/jmhodges/levigo) - Levigo is a Go wrapper for LevelDB.
* [piladb](https://github.com/fern4lvarez/piladb) - Lightweight RESTful database engine based on stack data structures.
* [pREST](https://github.com/nuveo/prest) - Serve a RESTful API from any PostgreSQL database.
* [prometheus](https://github.com/prometheus/prometheus) - Monitoring system and time series database.
* [rqlite](https://github.com/rqlite/rqlite) - The lightweight, distributed, relational database built on SQLite.
* [tidb](https://github.com/pingcap/tidb) - TiDB is a distributed SQL database. Inspired by the design of Google F1.
* [tiedot](https://github.com/HouzuoGuo/tiedot) - Your NoSQL database powered by Golang.
* [Tile38](https://github.com/tidwall/tile38) - A geolocation DB with spatial index and realtime geofencing.

*Database schema migration.*

* [darwin](https://github.com/GuiaBolso/darwin) - Database schema evolution library for Go
* [goose](https://github.com/steinbacher/goose) - Database migration tool. You can manage your database's evolution by creating incremental SQL or Go scripts.
* [gormigrate](https://github.com/go-gormigrate/gormigrate) - Database schema migration helper for Gorm ORM.
* [migrate](https://github.com/mattes/migrate) - Database migration handling in Golang support MySQL,PostgreSQL,Cassandra and SQLite.
* [pravasan](https://github.com/pravasan/pravasan) - Simple Migration tool - currently for MySQL but planning to support soon for Postgres, SQLite, MongoDB, etc.,
* [sql-migrate](https://github.com/rubenv/sql-migrate) - Database migration tool. Allows embedding migrations into the application using go-bindata.

*Database tools.*

* [go-mysql](https://github.com/siddontang/go-mysql) - A go toolset to handle MySQL protocol and replication.
* [go-mysql-elasticsearch](https://github.com/siddontang/go-mysql-elasticsearch) - Sync your MySQL data into Elasticsearch automatically.
* [kingshard](https://github.com/flike/kingshard) - kingshard is a high performance proxy for MySQL powered by Golang.
* [myreplication](https://github.com/2tvenom/myreplication) - MySql binary log replication listener. Support statement and row based replication.
* [orchestrator](https://github.com/outbrain/orchestrator) - MySQL replication topology manager & visualizer
* [pgweb](https://github.com/sosedoff/pgweb) - A web-based PostgreSQL database browser
* [vitess](https://github.com/youtube/vitess) - vitess provides servers and tools which facilitate scaling of MySQL databases for large scale web services.

*SQL query builder, libraries for building and using SQL.*

* [dat](https://github.com/mgutz/dat) - Go Postgres Data Access Toolkit
* [Dotsql](https://github.com/gchaincl/dotsql) - Go library that helps you keep sql files in one place and use it with ease.
* [goqu](https://github.com/doug-martin/goqu) - An idiomatic SQL builder and query library.
* [igor](https://github.com/galeone/igor) - Abstraction layer for PostgreSQL that supports advanced functionality and uses gorm-like syntax.
* [ozzo-dbx](https://github.com/go-ozzo/ozzo-dbx) - Powerful data retrieval methods as well as DB-agnostic query building capabilities.
* [scaneo](https://github.com/variadico/scaneo) - Generate Go code to convert database rows into arbitrary structs.
* [sqrl](https://github.com/elgris/sqrl) - SQL query builder, fork of Squirrel with improved performance.
* [Squirrel](https://github.com/Masterminds/squirrel) - Go library that helps you build SQL queries.
* [xo](https://github.com/knq/xo) - Generate idiomatic Go code for databases based on existing schema definitions or custom queries supporting PostgreSQL, MySQL, SQLite, Oracle, and Microsoft SQL Server.


## Database Drivers

*Libraries for connecting and operating databases.*

* Relational Databases
    * [bgc](https://github.com/viant/bgc) - Datastore Connectivity for BigQuery for go.
    * [firebirdsql](https://github.com/nakagami/firebirdsql) - Firebird RDBMS SQL driver for Go
    * [go-adodb](https://github.com/mattn/go-adodb) - Microsoft ActiveX Object DataBase driver for go that using database/sql.
    * [go-bqstreamer](https://github.com/rounds/go-bqstreamer) - BigQuery fast and concurrent stream insert.
    * [go-mssqldb](https://github.com/denisenkom/go-mssqldb) - Microsoft MSSQL driver prototype in go language.
    * [go-oci8](https://github.com/mattn/go-oci8) - Oracle driver for go that using database/sql.
    * [go-sql-driver/mysql](https://github.com/go-sql-driver/mysql) - MySQL driver for Go.
    * [go-sqlite3](https://github.com/mattn/go-sqlite3) - SQLite3 driver for go that using database/sql.
    * [gofreetds](https://github.com/minus5/gofreetds) Microsoft MSSQL driver. Go wrapper over [FreeTDS](http://www.freetds.org).
    * [pgx](https://github.com/jackc/pgx) - PostgreSQL driver supporting features beyond those exposed by database/sql.
    * [pq](https://github.com/lib/pq) - Pure Go Postgres driver for database/sql.

* NoSQL Databases
    * [aerospike-client-go](https://github.com/aerospike/aerospike-client-go) - Aerospike client in Go language.
    * [arangolite](https://github.com/solher/arangolite) - Lightweight golang driver for ArangoDB.
    * [asc](https://github.com/viant/asc) - Datastore Connectivity for Aerospike for go.
    * [cayley](https://github.com/google/cayley) - A graph database with support for multiple backends.
    * [dsc](https://github.com/viant/dsc) - Datastore connectivity for SQL, NoSQL, structured files.
    * [dynago](https://github.com/underarmour/dynago) - Dynago is a principle of least surprise client for DynamoDB
    * [go-couchbase](https://github.com/couchbase/go-couchbase) - Couchbase client in Go
    * [go-couchdb](https://github.com/fjl/go-couchdb) - Yet another CouchDB HTTP API wrapper for Go
    * [gocb](https://github.com/couchbase/gocb) - Official Couchbase Go SDK
    * [gocql](http://gocql.github.io) - A Go language driver for Apache Cassandra.
    * [gomemcache](https://github.com/bradfitz/gomemcache/) - memcache client library for the Go programming language.
    * [gorethink](https://github.com/dancannon/gorethink) - Go language driver for RethinkDB
    * [goriak](https://github.com/zegl/goriak) - Go language driver for Riak KV
    * [mgo](https://godoc.org/labix.org/v2/mgo) - MongoDB driver for the Go language that implements a rich and well tested selection of features under a very simple API following standard Go idioms.
    * [neo4j](https://github.com/cihangir/neo4j) - Neo4j Rest API Bindings for Golang
    * [Neo4j-GO](https://github.com/davemeehan/Neo4j-GO) - Neo4j REST Client in golang.
    * [neoism](https://github.com/jmcvetta/neoism) - Neo4j client for Golang
    * [redigo](https://github.com/garyburd/redigo) - Redigo is a Go client for the Redis database.
    * [redis](https://github.com/go-redis/redis) - Redis client for Golang
    * [redis](https://github.com/hoisie/redis) - A simple, powerful Redis client for Go.
    * [redis](https://github.com/bsm/redeo) - Redis-protocol compatible TCP servers/services.

* Search and Analytic Databases
    * [bleve](https://github.com/blevesearch/bleve) - A modern text indexing library for go.
    * [elastic](https://github.com/olivere/elastic) - Elasticsearch client for Go.
    * [elastigo](https://github.com/mattbaird/elastigo) - A Elasticsearch client library.
    * [goes](https://github.com/belogik/goes) - A library to interact with Elasticsearch.
    * [skizze](https://github.com/seiflotfy/skizze) - A probabilistic data-structures service and storage.

## Date & Time

*Libraries for working with dates and times.*

* [carbon](https://github.com/uniplaces/carbon) - A simple Time extension with a lot of util methods, ported from PHP Carbon library.
* [durafmt](https://github.com/hako/durafmt) - A time duration formatting library for Go.
* [go-persian-calendar](https://github.com/yaa110/go-persian-calendar) - The implementation of the Persian (Solar Hijri) Calendar in Go (golang).
* [goweek](https://github.com/grsmv/goweek) - Library for working with week entity in golang.
* [now](https://github.com/jinzhu/now) - Now is a time toolkit for golang.
* [NullTime](https://github.com/kirillDanshin/nulltime) - Nullable time.Time
* [timeutil](https://github.com/leekchan/timeutil) - Useful extensions (Timedelta, Strftime, ...) to the golang's time package.


## Distributed Systems

*Packages that help with building Distributed Systems.*

* [celeriac](https://github.com/svcavallar/celeriac.v1) - A library for adding support for interacting and monitoring Celery workers, tasks and events in Go
* [flowgraph](https://github.com/vectaport/flowgraph) - MPI-style ready-send coordination layer.
* [gleam](https://github.com/chrislusf/gleam) - Fast and scalable distributed map/reduce system written in pure Go and Luajit, combining Go's high concurrency with Luajit's high performance, runs standalone or distributed.
* [glow](https://github.com/chrislusf/glow) - Easy-to-Use scalable distributed big data processing, Map-Reduce, DAG execution, all in pure Go.
* [go-jump](https://github.com/dgryski/go-jump) - A port of Google's "Jump" Consistent Hash function.
* [gorpc](https://github.com/valyala/gorpc) - Simple, fast and scalable RPC library for high load.
* [grpc-go](https://github.com/grpc/grpc-go) - The Go language implementation of gRPC. HTTP/2 based RPC.
* [hprose](https://github.com/hprose/hprose-golang) - A very newbility RPC Library, support 25+ languages now.
* [jsonrpc](https://github.com/osamingo/jsonrpc) - The jsonrpc package helps implement of JSON-RPC 2.0.
* [jsonrpc](https://github.com/ybbus/jsonrpc) - A JSON-RPC 2.0 HTTP client implementation
* [micro](https://github.com/micro/micro) - A pluggable microservice toolkit and distributed systems platform.
* [NATS](https://github.com/nats-io/gnatsd) - A lightweight, high performance messaging system for microservices, IoT, and cloud native systems.
* [raft](https://github.com/hashicorp/raft) - Golang implementation of the Raft consensus protocol, by HashiCorp.
* [raft](https://github.com/coreos/etcd/tree/master/raft#readme) - Go implementation of the Raft consensus protocol, by CoreOS.
* [ringpop-go](https://github.com/uber/ringpop-go) - Scalable, fault-tolerant application-layer sharding for Go applications
* [rpcx](https://github.com/smallnest/rpcx) - A distributed pluggable RPC service framework like alibaba Dubbo.
* [sleuth](https://github.com/ursiform/sleuth) - A library for master-less p2p auto-discovery and RPC between HTTP services (using [ZeroMQ](https://github.com/zeromq/libzmq)).
* [tendermint](https://github.com/tendermint/tendermint) - High-performance middleware for transforming a state machine written in any programming language into a Byzantine Fault Tolerant replicated state machine using the Tendermint consensus and blockchain protocols.
* [torrent](https://github.com/anacrolix/torrent) - BitTorrent client package.
    * [dht](https://godoc.org/github.com/anacrolix/torrent/dht) - BitTorrent Kademlia DHT implementation.
    * [go-peerflix](https://github.com/Sioro-Neoku/go-peerflix) - Video streaming torrent client.

## Email

*Libraries that implement email creation and sending*

* [douceur](https://github.com/aymerick/douceur) - CSS inliner for your HTML emails.
* [email](https://github.com/jordan-wright/email) - A robust and flexible email library for Go.
* [go-dkim](https://github.com/toorop/go-dkim) - A DKIM library, to sign & verify email.
* [go-imap](https://github.com/emersion/go-imap) - An IMAP library for clients and servers
* [go-message](https://github.com/emersion/go-message) - A streaming library for the Internet Message Format and mail messages
* [Gomail](https://github.com/go-gomail/gomail/) - Gomail is a very simple and powerful package to send emails.
* [Hectane](https://github.com/hectane/hectane) - Lightweight SMTP client providing an HTTP API
* [MailHog](https://github.com/mailhog/MailHog) - Email and SMTP testing with web and API interface
* [SendGrid](https://github.com/sendgrid/sendgrid-go) - SendGrid's Go library for sending email
* [smtp](https://github.com/mailhog/smtp) - SMTP server protocol state machine



## Embeddable Scripting Languages

*Embedding other languages inside your go code*

* [agora](https://github.com/PuerkitoBio/agora) - Dynamically typed, embeddable programming language in Go
* [anko](https://github.com/mattn/anko) - Scriptable interpreter written in Go
* [gisp](https://github.com/jcla1/gisp) - Simple LISP in Go
* [go-duktape](https://github.com/olebedev/go-duktape) - Duktape JavaScript engine bindings for Go
* [go-lua](https://github.com/Shopify/go-lua) - A port of the Lua 5.2 VM to pure Go
* [go-php](https://github.com/deuill/go-php) - PHP bindings for Go
* [go-python](https://github.com/sbinet/go-python) - naive go bindings to the CPython C-API
* [golua](https://github.com/aarzilli/golua) - Go bindings for Lua C API
* [gopher-lua](https://github.com/yuin/gopher-lua) - a Lua 5.1 VM and compiler written in Go
* [ngaro](https://github.com/db47h/ngaro) - Embeddable Ngaro VM implementation enabling scripting in Retro
* [otto](https://github.com/robertkrimen/otto) - A JavaScript interpreter written in Go
* [purl](https://github.com/ian-kent/purl) - Perl 5.18.2 embedded in Go


## Financial

*Packages for accounting and finance*

* [accounting](https://github.com/leekchan/accounting) - money and currency formatting for golang
* [decimal](https://github.com/shopspring/decimal) - Arbitrary-precision fixed-point decimal numbers
* [vat](https://github.com/dannyvankooten/vat) - VAT number validation & EU VAT rates


## Forms

*Libraries for working with forms.*

* [bind](https://github.com/robfig/bind)  - Bind form data to any Go values
* [binding](https://github.com/mholt/binding) - Binds form and JSON data from net/http Request to struct.
* [conform](https://github.com/leebenson/conform) - Keeps user input in check. Trims, sanitizes & scrubs data based on struct tags.
* [form](https://github.com/go-playground/form) - Decodes url.Values into Go value(s) and Encodes Go value(s) into url.Values. Dual Array and Full map support.
* [formam](https://github.com/monoculum/formam) - decode form's values into a struct.
* [forms](https://github.com/albrow/forms) - A framework-agnostic library for parsing and validating form/JSON data which supports multipart forms and files.
* [gorilla/csrf](https://github.com/gorilla/csrf) - CSRF protection for Go web applications & services.
* [nosurf](https://github.com/justinas/nosurf) - A CSRF protection middleware for Go.


## Game Development

*Awesome game development libraries.*

* [Azul3D](https://github.com/azul3d/engine) - A 3D game engine written in Go
* [Ebiten](https://github.com/hajimehoshi/ebiten) - A simple SNES-style 2D game library in Go
* [engo](https://github.com/EngoEngine/engo) - Engo is an open-source 2D game engine written in Go. It follows the Entity-Component-System paradigm.
* [GarageEngine](https://github.com/vova616/GarageEngine) - 2d game engine written in Go working on OpenGL.
* [glop](https://github.com/runningwild/glop) - Glop (Game Library Of Power) is a fairly simple cross-platform game library.
* [go-astar](https://github.com/beefsack/go-astar) - Go implementation of the A\* path finding algorithm
* [go-collada](https://github.com/GlenKelley/go-collada) - Go package for working with the Collada file format.
* [go-sdl2](https://github.com/veandco/go-sdl2) - Go bindings for the [Simple DirectMedia Layer](https://www.libsdl.org/).
* [go3d](https://github.com/ungerik/go3d) - A performance oriented 2D/3D math package for Go
* [gonet](https://github.com/xtaci/gonet) - A game server skeleton implemented with golang
* [Leaf](https://github.com/name5566/leaf) - A lightweight game server framework
* [termloop](https://github.com/JoelOtter/termloop) - Terminal-based game engine for Go, built on top of Termbox


## Generation & Generics

*Tools to enhance the language with features like generics via code generation*

* [efaceconv](https://github.com/t0pep0/efaceconv) - Code generation tool for high performance conversion from interface{} to immutable type without allocations
* [gen](https://github.com/clipperhouse/gen) - Code generation tool for ‘generics’-like functionality.
* [go-linq](https://github.com/ahmetalpbalkan/go-linq) - .NET LINQ-like query methods for Go.
* [interfaces](https://github.com/rjeczalik/interfaces) - Command line tool for generating interface definitions.
* [pkgreflect](https://github.com/ungerik/pkgreflect) - A Go preprocessor for package scoped reflection.


## Go Compilers

*Tools for compiling Go to other languages*

* [gopherjs](https://github.com/gopherjs/gopherjs) - A compiler from Go to JavaScript.
* [llgo](https://github.com/go-llvm/llgo) - LLVM-based compiler for Go.
* [tardisgo](https://github.com/tardisgo/tardisgo) - Golang to Haxe to CPP/CSharp/Java/JavaScript transpiler.


## Goroutines

*Tools for managing and working with Goroutines*

* [go-flow](https://github.com/kamildrazkiewicz/go-flow) - Control goroutines execution order.
* [goworker](https://github.com/benmanns/goworker) - goworker is a Go-based background worker
* [grpool](https://github.com/ivpusic/grpool) - Lightweight Goroutine pool.
* [pool](https://github.com/go-playground/pool) - a limited consumer goroutine or unlimited goroutine pool for easier goroutine handling and cancellation.
* [tunny](https://github.com/Jeffail/tunny) - A goroutine pool for golang.


## GUI

*Libraries for building GUI Applications*

* [go-gtk](http://mattn.github.io/go-gtk/) - Go bindings for GTK
* [go-qml](https://github.com/go-qml/qml) - QML support for the Go language
* [goqt](https://github.com/visualfc/goqt) - Golang bindings to the Qt cross-platform application framework.
* [gosx-notifier](https://github.com/deckarep/gosx-notifier) - OSX Desktop Notifications library for Go.
* [gotk3](https://github.com/gotk3/gotk3) - Go bindings for GTK3.
* [qt](https://github.com/therecipe/qt) - Qt binding for Go (support for Windows / macOS / Linux / Android / iOS / Sailfish OS / Raspberry Pi)
* [sciter](https://github.com/oskca/sciter) - Go bindings for Sciter: the Embeddable HTML/CSS/script engine for modern desktop UI development.
* [systray](https://github.com/getlantern/systray) - Cross platform Go library to place an icon and menu in the notification area
* [trayhost](https://github.com/shurcooL/trayhost) - Cross-platform Go library to place an icon in the host operating system's taskbar.
* [ui](https://github.com/andlabs/ui) - Platform-native GUI library for Go.
* [walk](https://github.com/lxn/walk) - Windows application library kit for Go.


## Hardware

*Libraries, tools, and tutorials for interacting with hardware.*

See [go-hardware](https://github.com/rakyll/go-hardware) for a comprehensive list.

## Images

*Libraries for manipulating images.*

* [bild](https://github.com/anthonynsimon/bild) - A collection of image processing algorithms in pure Go.
* [bimg](https://github.com/h2non/bimg) - Small package for fast and efficient image processing using libvips.
* [geopattern](https://github.com/pravj/geopattern) - Create beautiful generative image patterns from a string.
* [gg](https://github.com/fogleman/gg) - 2D rendering in pure Go.
* [gift](https://github.com/disintegration/gift) - Package of image processing filters.
* [go-cairo](https://github.com/ungerik/go-cairo) - Go binding for the cairo graphics library.
* [go-gd](https://github.com/bolknote/go-gd) - Go binding for GD library.
* [go-nude](https://github.com/koyachi/go-nude) - Nudity detection with Go.
* [go-opencv](https://github.com/lazywei/go-opencv) - Go bindings for OpenCV.
* [go-webcolors](https://github.com/jyotiska/go-webcolors) - Port of webcolors library from Python to Go.
* [imagick](https://github.com/gographics/imagick) - Go binding to ImageMagick's MagickWand C API.
* [imaginary](https://github.com/h2non/imaginary) - Fast and simple HTTP microservice for image resizing.
* [imaging](https://github.com/disintegration/imaging) - Simple Go image processing package.
* [img](https://github.com/hawx/img) - A selection of image manipulation tools.
* [ln](https://github.com/fogleman/ln) - 3D line art rendering in Go.
* [mpo](https://github.com/donatj/mpo) - A decoder and conversion tool for MPO 3D Photos.
* [picfit](https://github.com/thoas/picfit) - An image resizing server written in Go.
* [pt](https://github.com/fogleman/pt) - A path tracing engine written in Go.
* [resize](https://github.com/nfnt/resize) - Image resizing for the Go with common interpolation methods.
* [rez](https://github.com/bamiaux/rez) - Image resizing in pure Go and SIMD.
* [smartcrop](https://github.com/muesli/smartcrop) - Finds good crops for arbitrary images and crop sizes.
* [svgo](https://github.com/ajstarks/svgo) - Go Language Library for SVG generation.
* [tga](https://github.com/ftrvxmtrx/tga) - Package tga is a TARGA image format decoder/encoder.

## Logging

*Libraries for generating and working with log files.*

* [glog](https://github.com/golang/glog) - Leveled execution logs for Go.
* [go-log](https://github.com/siddontang/go-log) - Log lib supports level and multi handlers.
* [go-log](https://github.com/ian-kent/go-log) - A log4j implementation in Go.
* [go-logger](https://github.com/apsdehal/go-logger) - Simple logger of Go Programs, with level handlers.
* [gologger](https://github.com/sadlil/gologger) - Simple easy to use log lib for go, logs in Colored Cosole, Simple Console, File or Elasticsearch.
* [gone/log](https://github.com/One-com/gone/tree/master/log#readme) - Fast, extendable, full-featured, std-lib source compatible log library.
* [log](https://github.com/apex/log) - Structured logging package for Go.
* [log](https://github.com/go-playground/log) - Simple, configurable and scalable Structured Logging for Go.
* [log-voyage](https://github.com/firstrow/logvoyage) - Full-featured logging saas written in golang.
* [log15](https://github.com/inconshreveable/log15) - Simple, powerful logging for Go
* [logex](https://github.com/chzyer/logex) - An golang log lib, supports tracking and level, wrap by standard log lib
* [logger](https://github.com/azer/logger) - Minimalistic logging library for Go.
* [logrus](https://github.com/Sirupsen/logrus) - a structured logger for Go.
* [logrusly](https://github.com/sebest/logrusly) - [logrus](https://github.com/sirupsen/logrus) plug-in to send errors to a [Loggly](https://www.loggly.com/).
* [logutils](https://github.com/hashicorp/logutils) - Utilities for slightly better logging in Go (Golang) extending the standard logger.
* [logxi](https://github.com/mgutz/logxi) - A 12-factor app logger that is fast and makes you happy.
* [lumberjack](https://github.com/natefinch/lumberjack) - Simple rolling logger, implements io.WriteCloser.
* [mlog](https://github.com/jbrodriguez/mlog) - A simple logging module for go, with 5 levels, an optional rotating logfile feature and stdout/stderr output.
* [ozzo-log](https://github.com/go-ozzo/ozzo-log) - High performance logging supporting log severity, categorization, and filtering. Can send filtered log messages to various targets (e.g. console, network, mail).
* [seelog](https://github.com/cihub/seelog) -   logging functionality with flexible dispatching, filtering, and formatting.
* [slf](https://github.com/ventu-io/slf) - The Structured Logging Facade (SLF) for Go (like SLF4J but structured and for Go)
* [slog](https://github.com/ventu-io/slog) - The reference implementation of the Structured Logging Facade (SLF) for Go
* [stdlog](https://github.com/alexcesaro/log) - Stdlog is an object-oriented library providing leveled logging. It is very useful for cron jobs.
* [tail](https://github.com/hpcloud/tail) - A Go package striving to emulate the features of the BSD tail program.
* [xlog](https://github.com/rs/xlog) - A structured logger for `net/context` aware HTTP handlers with flexible dispatching.
* [zap](https://github.com/uber-go/zap) - Fast, structured, leveled logging in Go.

## Machine Learning

*Libraries for Machine Learning.*

* [bayesian](https://github.com/jbrukh/bayesian) - Naive Bayesian Classification for Golang.
* [CloudForest](https://github.com/ryanbressler/CloudForest) - Fast, flexible, multi-threaded ensembles of decision trees for machine learning in pure Go.
* [gago](https://github.com/MaxHalford/gago) - Multi-population, flexible, parallel genetic algorithm.
* [go-fann](https://github.com/white-pony/go-fann) - Go bindings for Fast Artificial Neural Networks(FANN) library.
* [go-galib](https://github.com/thoj/go-galib) - Genetic Algorithms library written in Go / golang
* [go-pr](https://github.com/daviddengcn/go-pr) - Pattern recognition package in Go lang.
* [gobrain](https://github.com/goml/gobrain) - Neural Networks written in go
* [godist](https://github.com/e-dard/godist) - Various probability distributions, and associated methods.
* [goga](https://github.com/tomcraven/goga) - Genetic algorithm library for Go.
* [GoLearn](https://github.com/sjwhitworth/golearn) - General Machine Learning library for Go.
* [golinear](https://github.com/danieldk/golinear) - liblinear bindings for Go
* [goml](https://github.com/cdipaolo/goml) - On-line Machine Learning in Go
* [goRecommend](https://github.com/timkaye11/goRecommend) - Recommendation Algorithms library written in Go.
* [gorgonia](https://github.com/chewxy/gorgonia) - graph-based computational library like Theano for Go that provides primitives for building various machine learning and neural network algorithms.
* [libsvm](https://github.com/datastream/libsvm) - libsvm golang version derived work based on LIBSVM 3.14.
* [mlgo](https://github.com/NullHypothesis/mlgo) - This project aims to provide minimalistic machine learning algorithms in Go.
* [neural-go](https://github.com/schuyler/neural-go) - A multilayer perceptron network implemented in Go, with training via backpropagation.
* [probab](https://github.com/ThePaw/probab) - Probability distribution functions. Bayesian inference. Written in pure Go.
* [regommend](https://github.com/muesli/regommend) - Recommendation & collaborative filtering engine
* [shield](https://github.com/eaigner/shield) - Bayesian text classifier with flexible tokenizers and storage backends for Go


## Messaging

*Libraries that implement messaging systems*

* [Centrifugo](https://github.com/centrifugal/centrifugo) - Real-time messaging (Websockets or SockJS) server in Go.
* [dbus](https://github.com/godbus/dbus) - Native Go bindings for D-Bus.
* [drone-line](https://github.com/appleboy/drone-line) - Sending [Line](https://business.line.me/en/services/bot) notifications using a binary, docker or Drone CI.
* [emitter](https://github.com/olebedev/emitter) - Emits events using Go way, with wildcard, predicates, cancellation possibilities and many other good wins.
* [EventBus](https://github.com/asaskevich/EventBus) - The lightweight event bus with async compatibility.
* [go-longpoll](https://github.com/ventu-io/go-longpoll) - PubSub with long polling.
* [go-notify](https://github.com/TheCreeper/go-notify) - Native implementation of the freedesktop notification spec.
* [go-nsq](https://github.com/nsqio/go-nsq) - the official Go package for NSQ
* [gopush-cluster](https://github.com/Terry-Mao/gopush-cluster) - gopush-cluster is a go push server cluster.
* [gorush](https://github.com/appleboy/gorush) - A push notification server using [APNs2](https://github.com/sideshow/apns2) and google [GCM](https://github.com/google/go-gcm).
* [guble](https://github.com/smancke/guble) - A messaging server using push notifications (Google Firebase Cloud Messaging, Apple Push Notification services, SMS) as well as websockets, a REST API, featuring distributed operation and message-persistence.
* [machinery](https://github.com/RichardKnop/machinery) - An asynchronous task queue/job queue based on distributed message passing.
* [mangos](https://github.com/go-mangos/mangos) - Pure go implementation of the Nanomsg ("Scalable Protocols") with transport interoperability.
* [NATS Go Client](https://github.com/nats-io/nats) - A lightweight and high performance publish-subscribe and distributed queueing messaging system - this is the Go library.
* [oplog](https://github.com/dailymotion/oplog) - A generic oplog/replication system for REST APIs
* [pubsub](https://github.com/tuxychandru/pubsub) - A simple pubsub package for go.
* [RapidMQ](https://github.com/sybrexsys/RapidMQ) - RapidMQ is a lightweight and reliable library for managing of the local messages queue
* [sarama](https://github.com/Shopify/sarama) - A Go library for Apache Kafka.
* [Uniqush-Push](https://github.com/uniqush/uniqush-push) - A redis backed unified push service for server-side notifications to mobile devices.
* [zmq4](https://github.com/pebbe/zmq4) - A Go interface to ZeroMQ version 4. Also available for [version 3](https://github.com/pebbe/zmq3) and [version 2](https://github.com/pebbe/zmq2).


## Miscellaneous

*These libraries were placed here because none of the other categories seemed to fit*

* [afero](https://github.com/spf13/afero) - A FileSystem Abstraction System for Go.
* [archiver](https://github.com/mholt/archiver) - Library and command for making and extracting .zip and .tar.gz archives
* [autoflags](https://github.com/artyom/autoflags) - Go package to automatically define command line flags from struct fields.
* [banner](https://github.com/dimiro1/banner) - Add beautiful banners into your Go applications.
* [battery](https://github.com/distatus/battery) - A cross-platform, normalized battery information library.
* [bitio](https://github.com/icza/bitio) - Highly optimized bit-level Reader and Writer for Go.
* [browscap_go](https://github.com/digitalcrab/browscap_go) - GoLang Library for [Browser Capabilities Project](http://browscap.org/).
* [conv](https://github.com/cstockton/go-conv) - Package conv provides fast and intuitive conversions across Go types.
* [datacounter](https://github.com/miolini/datacounter) - Go counters for readers/writer/http.ResponseWriter.
* [errors](https://github.com/pkg/errors) - A package that provides simple error handling primitives.
* [go-chat-bot](https://github.com/go-chat-bot/bot) - IRC, Slack & Telegram bot written in Go.
* [go-commons-pool](https://github.com/jolestar/go-commons-pool) - A generic object pool for Golang.
* [go-multierror](https://github.com/hashicorp/go-multierror) - A Go (golang) package for representing a list of errors as a single error.
* [go-openapi](https://github.com/go-openapi) - A collection of packages to parse and utilize open-api schemas
* [go-shortid](https://github.com/ventu-io/go-shortid) - Distributed generation of super short, unique, non-sequential, URL friendly IDs.
* [go.uuid](https://github.com/satori/go.uuid) - Implementation of Universally Unique Identifier (UUID). Supported both creation and parsing of UUIDs.
* [gopsutil](https://github.com/shirou/gopsutil) - A cross-platform library for retrieving process and system utilization(CPU, Memory, Disks, etc).
* [gosms](https://github.com/haxpax/gosms) - Your own local SMS gateway in Go that can be used to send SMS
* [gountries](https://github.com/pariz/gountries) - A package that exposes country and subdivision data.
* [hanu](https://github.com/sbstjn/hanu) - Framework for writing Slack bots.
* [health](https://github.com/dimiro1/health) - A Easy to use, extensible health check library.
* [indigo](https://github.com/osamingo/indigo) - A distributed unique ID generator of using Sonyflake and encoded by Base58.
* [jobs](https://github.com/albrow/jobs) - A persistent and flexible background jobs library.
* [margelet](https://github.com/zhulik/margelet) - A framework for building Telegram bots.
* [notify](https://github.com/rjeczalik/notify) - File system event notification library with simple API, similar to os/signal.
* [secdl](https://github.com/xor-gate/secdl) - Lighttpd ModSecDownload algorithm ported to go to secure download urls.
* [stats](https://github.com/go-playground/stats) - Monitors Go MemStats + System stats such as Memory, Swap and CPU and sends via UDP anywhere you want for logging etc...
* [werr](https://github.com/txgruppi/werr) - Error Wrapper creates an wrapper for the error type in Go which captures the File, Line and Stack of where it was called.
* [xkg](https://github.com/go-xkg/xkg) - X Keyboard Grabber
* [xstrings](https://github.com/huandu/xstrings) - A collection of useful string functions ported from other languages.

## Natural Language Processing

*Libraries for working with human languages.*

* [dpar](https://github.com/danieldk/dpar/) - Transition-based statistical dependency parser.
* [go-eco](https://github.com/ThePaw/go-eco) - Similarity, dissimilarity and distance matrices; diversity, equitability and inequality measures; species richness estimators; coenocline models.
* [go-i18n](https://github.com/nicksnyder/go-i18n/) - A package and an accompanying tool to work with localized text.
* [go-mystem](https://github.com/dveselov/mystem) - CGo bindings to Yandex.Mystem - russian morphology analyzer.
* [go-nlp](https://github.com/nuance/go-nlp) - Utilities for working with discrete probability distributions and other tools useful for doing NLP work.
* [go-stem](https://github.com/agonopol/go-stem) - Implementation of the porter stemming algorithm.
* [go-unidecode](https://github.com/mozillazg/go-unidecode) - ASCII transliterations of Unicode text.
* [go2vec](https://github.com/danieldk/go2vec) - Reader and utility functions for word2vec embeddings.
* [gojieba](https://github.com/yanyiwu/gojieba) - This is a Go implementation of [jieba](https://github.com/fxsjy/jieba) which a Chinese word splitting algorithm.
* [golibstemmer](https://github.com/rjohnsondev/golibstemmer) - Go bindings for the snowball libstemmer library including porter 2
* [gounidecode](https://github.com/fiam/gounidecode) - Unicode transliterator (also known as unidecode) for Go
* [icu](https://github.com/goodsign/icu) - Cgo binding for icu4c C library detection and conversion functions. Guaranteed compatibility with version 50.1.
* [libtextcat](https://github.com/goodsign/libtextcat) - Cgo binding for libtextcat C library. Guaranteed compatibility with version 2.2.
* [MMSEGO](https://github.com/awsong/MMSEGO) - This is a GO implementation of [MMSEG](http://technology.chtsai.org/mmseg/) which a Chinese word splitting algorithm.
* [paicehusk](https://github.com/rookii/paicehusk) - Golang implementation of the Paice/Husk Stemming Algorithm
* [porter](https://github.com/a2800276/porter) - This is a fairly straightforward port of Martin Porter's C implementation of the Porter stemming algorithm.
* [porter2](https://github.com/zhenjl/porter2) - Really fast Porter 2 stemmer.
* [RAKE.go](https://github.com/Obaied/RAKE.go) - A Go port of the Rapid Automatic Keyword Extraction Algorithm (RAKE)
* [segment](https://github.com/blevesearch/segment) - A Go library for performing Unicode Text Segmentation as described in [Unicode Standard Annex #29](http://www.unicode.org/reports/tr29/)
* [sentences](https://github.com/neurosnap/sentences) - A sentence tokenizer:  converts text into a list of sentences.
* [snowball](https://github.com/goodsign/snowball) - Snowball stemmer port (cgo wrapper) for Go. Provides word stem extraction functionality [Snowball native](http://snowball.tartarus.org/).
* [stemmer](https://github.com/dchest/stemmer) - Stemmer packages for Go programming language. Includes English and German stemmers.
* [textcat](https://github.com/pebbe/textcat) - A Go package for n-gram based text categorization, with support for utf-8 and raw text

## Networking

*Libraries for working with various layers of the network*

* [arp](https://github.com/mdlayher/arp) - Package arp implements the ARP protocol, as described in RFC 826.
* [buffstreams](https://github.com/stabbycutyou/buffstreams) - Streaming protocolbuffer data over TCP made easy
* [canopus](https://github.com/zubairhamed/canopus) - CoAP Client/Server implementation (RFC 7252)
* [dhcp6](https://github.com/mdlayher/dhcp6) - Package dhcp6 implements a DHCPv6 server, as described in RFC 3315.
* [dns](https://github.com/miekg/dns) - Go library for working with DNS
* [ether](https://github.com/songgao/ether) - A cross-platform Go package for sending and receiving ethernet frames.
* [ethernet](https://github.com/mdlayher/ethernet) - Package ethernet implements marshaling and unmarshaling of IEEE 802.3 Ethernet II frames and IEEE 802.1Q VLAN tags.
* [fasthttp](https://github.com/valyala/fasthttp) - Package fasthttp is a fast HTTP implementation for Go, up to 10 times faster than net/http
* [ftp](https://github.com/jlaffaye/ftp) - Package ftp implements a FTP client as described in [RFC 959](http://tools.ietf.org/html/rfc959).
* [go-getter](https://github.com/hashicorp/go-getter) - A Go library for downloading files or directories from various sources using a URL.
* [go-stun](https://github.com/ccding/go-stun) - A go implementation of the STUN client (RFC 3489 and RFC 5389).
* [gobgp](https://github.com/osrg/gobgp) - BGP implemented in the Go Programming Language.
* [golibwireshark](https://github.com/sunwxg/golibwireshark) - Package golibwireshark use libwireshark library to decode pcap file and analyse dissection data.
* [gopacket](https://github.com/google/gopacket) - A Go library for packet processing with libpcap bindings
* [gopcap](https://github.com/akrennmair/gopcap) - A Go wrapper for libpcap
* [goshark](https://github.com/sunwxg/goshark) - Package goshark use tshark to decode IP packet and create data struct to analyse packet.
* [gosnmp](https://github.com/soniah/gosnmp) - Native Go library for performing SNMP actions
* [gotcp](https://github.com/gansidui/gotcp) - A Go package for quickly writing tcp applications
* [grab](https://github.com/cavaliercoder/grab) - Go package for managing file downloads
* [graval](https://github.com/koofr/graval) - An experimental FTP server framework.
* [jazigo](https://github.com/udhos/jazigo) - Jazigo is a tool written in Go for retrieving configuration for multiple network devices.
* [kcp-go](https://github.com/xtaci/kcp-go) - KCP - A Fast and Reliable ARQ Protocol.
* [kcptun](https://github.com/xtaci/kcptun) - An extremely simple & fast udp tunnel based on KCP protocol
* [lhttp](https://github.com/fanux/lhttp) - A powerful websocket framework, build your IM server more easily.
* [linkio](https://github.com/ian-kent/linkio) - Network link speed simulation for Reader/Writer interfaces
* [llb](https://github.com/kirillDanshin/llb) - It's a very simple but quick backend for proxy servers. Can be useful for fast redirection to predefined domain with zero memory allocation and fast response.
* [mdns](https://github.com/hashicorp/mdns) - Simple mDNS (Multicast DNS) client/server library in Golang
* [mqttPaho](https://eclipse.org/paho/clients/golang/) - The Paho Go Client provides an MQTT client library for connection to MQTT brokers via TCP, TLS or WebSockets.
* [portproxy](https://github.com/aybabtme/portproxy) - Simple TCP proxy which adds CORS support to API's which don't support it.
* [publicip](https://github.com/polera/publicip) - Package publicip returns your public facing IPv4 address (internet egress).
* [raw](https://github.com/mdlayher/raw) - Package raw enables reading and writing data at the device driver level for a network interface.
* [sftp](https://github.com/pkg/sftp) - Package sftp implements the SSH File Transfer Protocol as described in https://filezilla-project.org/specs/draft-ietf-secsh-filexfer-02.txt.
* [ssh](https://github.com/gliderlabs/ssh) - Higher-level API for building SSH servers (wraps crypto/ssh).
* [sslb](https://github.com/eduardonunesp/sslb) - It's a Super Simples Load Balancer, just a little project to achieve some kind of performance.
* [tcp_server](https://github.com/firstrow/tcp_server) - A Go library for building tcp servers faster.
* [utp](https://github.com/anacrolix/utp) - Go uTP micro transport protocol implementation.
* [winrm](https://github.com/masterzen/winrm) - A Go WinRM client to remotely execute commands on Windows machines

## OpenGL

*Libraries for using OpenGL in Go.*

* [gl](https://github.com/go-gl/gl) - Go bindings for OpenGL (generated via glow).
* [glfw](https://github.com/go-gl/glfw) - Go bindings for GLFW 3.
* [goxjs/gl](https://github.com/goxjs/gl) - Go cross-platform OpenGL bindings (OS X, Linux, Windows, browsers, iOS, Android).
* [goxjs/glfw](https://github.com/goxjs/glfw) - Go cross-platform glfw library for creating an OpenGL context and receiving events.
* [mathgl](https://github.com/go-gl/mathgl) - Pure Go math package specialized for 3D math, with inspiration from GLM.


## ORM

*Libraries that implement Object-Relational Mapping or datamapping techniques.*

* [beego orm](https://github.com/astaxie/beego/tree/master/orm) - A powerful orm framework for go. Support: pq/mysql/sqlite3.
* [go-store](https://github.com/gosuri/go-store) - A simple and fast Redis backed key-value store library for Go.
* [gomodel](https://github.com/cosiner/gomodel) - A lightweight, fast, orm-like library helps interactive with database.
* [GORM](https://github.com/jinzhu/gorm) - The fantastic ORM library for Golang, aims to be developer friendly.
* [gorp](https://github.com/go-gorp/gorp) - Go Relational Persistence, ORM-ish library for Go.
* [QBS](https://github.com/coocood/qbs) - Stands for Query By Struct. A Go ORM.
* [reform](https://github.com/go-reform/reform) - A better ORM for Go, based on non-empty interfaces and code generation.
* [SQLBoiler](https://github.com/vattle/sqlboiler) - An ORM generator. Generate a featureful and blazing-fast ORM tailored to your database schema.
* [Storm](https://github.com/asdine/storm) - Simple and powerful ORM for BoltDB.
* [upper.io/db](https://github.com/upper/db) - Single interface for interacting with different data sources through the use of adapters that wrap mature database drivers.
* [Xorm](https://github.com/go-xorm/xorm) - Simple and powerful ORM for Go.
* [Zoom](https://github.com/albrow/zoom) - A blazing-fast datastore and querying engine built on Redis.

## Package Management

*Libraries for package and dependency management.*

* [gigo](https://github.com/LyricalSecurity/gigo) - PIP-like dependency tool for golang, with support for private repositories and hashes.
* [glide](https://github.com/Masterminds/glide) - Manage your golang vendor and vendored packages with ease. Inspired by tools like Maven, Bundler, and Pip.
* [godep](https://github.com/tools/godep) - dependency tool for go, godep helps build packages reproducibly by fixing their dependencies.
* [gom](https://github.com/mattn/gom) - Go Manager - bundle for go.
* [goop](https://github.com/nitrous-io/goop) - A simple dependency manager for Go (golang), inspired by Bundler.
* [gopm](https://github.com/gpmgo/gopm) - Go Package Manager
* [govendor](https://github.com/kardianos/govendor) - Go Package Manager. Go vendor tool that works with the standard vendor file.
* [gpm](https://github.com/pote/gpm) - Barebones dependency manager for Go.
* [gvt](https://github.com/FiloSottile/gvt) - `gvt` is a simple vendoring tool made for Go native vendoring (aka GO15VENDOREXPERIMENT), based on gb-vendor.
* [johnny-deps](https://github.com/VividCortex/johnny-deps) - Minimal dependency version using Git
* [nut](https://github.com/jingweno/nut) - Vendor Go dependencies
* [VenGO](https://github.com/DamnWidget/VenGO) - create and manage exportable isolated go virtual environments




## Query Language

* [graphql](https://github.com/tmc/graphql) - graphql parser + utilities.
* [graphql](https://github.com/sevki/graphql) - GraphQL implementation in go.
* [graphql-go](https://github.com/graphql-go/graphql) - An implementation of GraphQL for Go.
* [jsonql](https://github.com/elgs/jsonql) - JSON query expression library in Golang.


## Resource Embedding

* [esc](https://github.com/mjibson/esc) - Embeds files into Go programs and provides http.FileSystem interfaces to them.
* [fileb0x](https://github.com/UnnoTed/fileb0x) - Simple tool to embed files in go with focus on "customization" and ease to use.
* [go-bindata](https://github.com/jteeuwen/go-bindata) - Package that converts any file into managable Go source code.
* [go-embed](https://github.com/pyros2097/go-embed) - Generates go code to embed resource files into your library or executable
* [go-resources](https://github.com/omeid/go-resources) - Unfancy resources embedding with Go.
* [go.rice](https://github.com/GeertJohan/go.rice) - go.rice is a Go package that makes working with resources such as html,js,css,images and templates very easy.
* [statics](https://github.com/go-playground/statics) - Embeds static resources into go files for single binary compilation + works with http.FileSystem + symlinks.
* [vfsgen](https://github.com/shurcooL/vfsgen) - Generates a vfsdata.go file that statically implements the given virtual filesystem.


## Science and Data Analysis

*Libraries for scientific computing and data analyzing.*

* [blas](https://github.com/ziutek/blas) - Implementation of BLAS (Basic Linear Algebra Subprograms)
* [chart](https://github.com/vdobler/chart) - Simple Chart Plotting library for Go. Supports many graphs types.
* [evaler](https://github.com/soniah/evaler) - A simple floating point arithmetic expression evaluator
* [ewma](https://github.com/VividCortex/ewma) - Exponentially-weighted moving averages
* [geom](https://github.com/skelterjohn/geom) - 2D geometry for golang
* [go-dsp](https://github.com/mjibson/go-dsp) - Digital Signal Processing for Go
* [go-fn](https://github.com/ematvey/go-fn) - Mathematical functions written in Go language, that are not covered by math pkg
* [go-gt](https://github.com/ThePaw/go-gt) - Graph theory algorithms written in "Go" language
* [go.matrix](https://github.com/skelterjohn/go.matrix) - linear algebra for go (has been stalled)
* [gocomplex](https://github.com/varver/gocomplex) - A complex number library for the Go programming language.
* [gofrac](https://github.com/anschelsc/gofrac) - A (goinstallable) fractions library for go with support for basic arithmetic.
* [gohistogram](https://github.com/VividCortex/gohistogram) - Approximate histograms for data streams
* [gonum/mat64](https://github.com/gonum/matrix) - The general purpose package for matrix computation. Package mat64 provides basic linear algebra operations for float64 matrices.
* [gonum/plot](https://github.com/gonum/plot) - gonum/plot provides an API for building and drawing plots in Go.
* [goraph](https://github.com/gyuho/goraph) - A pure Go graph theory library(data structure, algorith visualization)
* [gostat](https://github.com/ematvey/gostat) - A statistics library for the go language
* [mudlark-go](https://github.com/pwil3058/mudlark-go-pkgs) - A collection of packages providing (hopefully) useful code for use in software using Google's Go programming language.
* [ode](https://github.com/ChristopherRabotin/ode) - An ordinary differential equation (ODE) solver which supports extended states and channel-based iteration stop conditions.
* [pagerank](https://github.com/alixaxel/pagerank) - Weighted PageRank algorithm implemented in Go
* [PiHex](https://github.com/claygod/PiHex) - Implementation of the "Bailey-Borwein-Plouffe" algorithm for the hexadecimal number Pi
* [stats](https://github.com/montanaflynn/stats) - A statistics package with common functions missing from the Golang standard library.
* [streamtools](https://github.com/nytlabs/streamtools) - general purpose, graphical tool for dealing with streams of data.
* [vectormath](https://github.com/spate/vectormath) - Vectormath for Go, an adaptation of the scalar C functions from Sony's Vector Math library, as found in the Bullet-2.79 source code. (currently inactive)


## Security

*Libraries that are used to help make your application more secure.*

* [acmetool](https://github.com/hlandau/acme) — ACME (Let's Encrypt) client tool with automatic renewal.
* [BadActor](https://github.com/jaredfolkins/badactor) - An in-memory, application-driven jailer built in the spirit of fail2ban
* [go-yara](https://github.com/hillu/go-yara) - Go Bindings for [YARA](https://github.com/plusvic/yara), the "pattern matching swiss knife for malware researchers (and everyone else)"
* [lego](https://github.com/xenolf/lego) - Pure Go ACME client library and CLI tool (for use with Let's Encrypt)
* [passlib](https://github.com/hlandau/passlib) - Futureproof password hashing library.
* [simple-scrypt](https://github.com/elithrar/simple-scrypt) - an scrypt package with a simple, obvious API and automatic cost calibration built-in.

## Serialization

*Libraries and tools for binary serialization*

* [asn1](https://github.com/PromonLogicalis/asn1) - Asn.1 BER and DER encoding library for golang
* [colfer](https://github.com/pascaldekloe/colfer) - Code generation for the Colfer binary format
* [go-capnproto](https://github.com/glycerine/go-capnproto) - Cap'n Proto library and parser for go
  * [bambam](https://github.com/glycerine/bambam) - generator for Cap'n Proto schemas from go.
* [go-codec](https://github.com/ugorji/go) - High Performance, feature-Rich, idiomatic encode, decode and rpc library for msgpack, cbor and json, with runtime-based OR code-generation support
* [gogoprotobuf](https://github.com/gogo/protobuf) - Protocol Buffers for Go with Gadgets
* [goprotobuf](https://github.com/golang/protobuf) - Go support, in the form of a library and protocol compiler plugin, for Google's protocol buffers.
* [mapstructure](https://github.com/mitchellh/mapstructure) - Go library for decoding generic map values into native Go structures.
* [php_session_decoder](https://github.com/yvasiyarov/php_session_decoder) - GoLang library for working with PHP session format and PHP Serialize/Unserialize functions
* [structomap](https://github.com/tuvistavie/structomap) - Library to easily and dynamically generate maps from static structures.


## Server Applications

* [algernon](https://github.com/xyproto/algernon) - HTTP/2 web server with built-in support for Lua, Markdown, GCSS and Amber.
* [Caddy](https://github.com/mholt/caddy) - Caddy is an alternative, HTTP/2 web server that's easy to configure and use.
* [consul](https://www.consul.io/) - Consul is a tool for service discovery, monitoring and configuration.
* [devd](https://github.com/cortesi/devd) - A local webserver for developers
* [etcd](https://github.com/coreos/etcd) - A highly-available key value store for shared configuration and service discovery.
* [minio](https://github.com/minio/minio) - Minio is a distributed object storage server.
* [nsq](http://nsq.io/) - A realtime distributed messaging platform
* [yakvs](https://github.com/sci4me/yakvs) - A small, networked, in-memory key-value store.


## Template Engines

*Libraries and tools for templating and lexing.*

* [ace](https://github.com/yosssi/ace) - Ace is an HTML template engine for Go, inspired by Slim and Jade. Ace is a refinement of Gold.
* [amber](https://github.com/eknkc/amber) - Amber is an elegant templating engine for Go Programming Language It is inspired from HAML and Jade.
* [damsel](https://github.com/dskinner/damsel) - Markup language featuring html outlining via css-selectors, extensible via pkg html/template and others.
* [ego](https://github.com/benbjohnson/ego) - A lightweight templating language that lets you write templates in Go. Templates are translated into Go and compiled.
* [fasttemplate](https://github.com/valyala/fasttemplate) - Simple and fast template engine. Substitutes template placeholders up to 10x faster than [text/template](http://golang.org/pkg/text/template/).
* [gofpdf](https://github.com/jung-kurt/gofpdf) - A PDF document generator with high level support for text, drawing and images.
* [jet](https://github.com/CloudyKit/jet) - Jet template engine
* [kasia.go](https://github.com/ziutek/kasia.go) - Templating system for HTML and other text documents - go implementation.
* [mustache](https://github.com/hoisie/mustache) - A Go implementation of the Mustache template language.
* [pongo2](https://github.com/flosch/pongo2) - A Django-like template-engine for Go.
* [quicktemplate](https://github.com/valyala/quicktemplate) - Fast, powerful, yet easy to use template engine. Converts templates into Go code and then compiles it.
* [raymond](https://github.com/aymerick/raymond) - A complete handlebars implementation in Go.
* [Razor](https://github.com/sipin/gorazor) - Razor view engine for Golang.
* [Soy](https://github.com/robfig/soy) - Closure templates (aka Soy templates) for Go, following the [official spec](https://developers.google.com/closure/templates/)


## Testing

*Libraries for testing codebases and generating test data.*

* Testing Frameworks
    * [assert](https://github.com/go-playground/assert) - Basic Assertion Library used along side native go testing, with building blocks for custom assertions
    * [badio](https://github.com/cavaliercoder/badio) - Extensions to Go's `testing/iotest` package
    * [baloo](https://github.com/h2non/baloo) - Expressive and versatile end-to-end HTTP API testing made easy.
    * [bro](https://github.com/marioidival/bro) - Watch files in directory and run tests for them
    * [dsunit](https://github.com/viant/dsunit) - Datastore testing for SQL, NoSQL, structured files.
    * [frisby](https://github.com/verdverm/frisby) - a REST API testing framework
    * [ginkgo](http://onsi.github.io/ginkgo/) - BDD Testing Framework for Go
    * [go-carpet](https://github.com/msoap/go-carpet) - Tool for viewing test coverage in terminal
    * [go-mutesting](https://github.com/zimmski/go-mutesting) - Mutation testing for Go source code
    * [go-vcr](https://github.com/dnaeon/go-vcr) - Record and replay your HTTP interactions for fast, deterministic and accurate tests
    * [goblin](https://github.com/franela/goblin) - Mocha like testing framework fo Go
    * [gocheck](http://labix.org/gocheck) - A more advanced testing framework alternative to gotest.
    * [GoConvey](https://github.com/smartystreets/goconvey/) - BDD-style framework with web UI and live reload
    * [godog](https://github.com/DATA-DOG/godog) - Cucumber or Behat like BDD framework for Go.
    * [gofight](https://github.com/appleboy/gofight) - API Handler Testing for Golang Router framework.
    * [gomega](http://onsi.github.io/gomega/) - Rspec like matcher/assertion library.
    * [GoSpec](https://github.com/orfjackal/gospec) - BDD-style testing framework for the Go programming language.
    * [gospecify](https://github.com/stesla/gospecify) - This provides a BDD syntax for testing your Go code. It should be familiar to anybody who has used libraries such as rspec.
    * [gosuite](https://github.com/pavlo/gosuite) - Brings lightweight test suites with setup/teardown facilities to `testing` by leveraging Go1.7's Subtests
    * [Hamcrest](https://github.com/rdrdr/hamcrest) - fluent framework for declarative Matcher objects that, when applied to input values, produce self-describing results.
    * [httpexpect](https://github.com/gavv/httpexpect) - Concise, declarative, and easy to use end-to-end HTTP and REST API testing
    * [restit](https://github.com/yookoala/restit) - A Go micro framework to help writing RESTful API integration test.
    * [testfixtures](https://github.com/go-testfixtures/testfixtures) - A helper for Rails' like test fixtures to test database applications.
    * [Testify](https://github.com/stretchr/testify) - A sacred extension to the standard go testing package.

* Mock
    * [counterfeiter](https://github.com/maxbrunsfeld/counterfeiter) - Tool for generating self-contained mock objects
    * [go-sqlmock](https://github.com/DATA-DOG/go-sqlmock) - Mock SQL driver for testing database interactions
    * [go-txdb](https://github.com/DATA-DOG/go-txdb) - Single transaction based database driver mainly for testing purposes.
    * [gock](https://github.com/h2non/gock) - Versatile HTTP mocking made easy.
    * [gomock](https://github.com/golang/mock) - Mocking framework for the Go programming language.
    * [govcr](https://github.com/seborama/govcr) -  HTTP mock for Golang: record and replay HTTP interactions for offline testing
    * [mockhttp](https://github.com/tv42/mockhttp) - Mock object for Go http.ResponseWriter

* Fuzzing and delta-debugging/reducing/shrinking
    * [go-fuzz](https://github.com/dvyukov/go-fuzz) - A randomized testing system
    * [gofuzz](https://github.com/google/gofuzz) - A library for populating go objects with random values
    * [Tavor](https://github.com/zimmski/tavor) - A generic fuzzing and delta-debugging framework

## Text Processing

*Libraries for parsing and manipulating texts.*

* Specific Formats
    * [allot](https://github.com/sbstjn/allot) - Placeholder and wildcard text parsing for CLI tools and bots
    * [bbConvert](https://github.com/CalebQ42/bbConvert) - Converts bbCode to HTML that allows you to add support for custom bbCode tags
    * [blackfriday](https://github.com/russross/blackfriday) - Markdown processor in Go
        * [github_flavored_markdown](https://godoc.org/github.com/shurcooL/github_flavored_markdown) - GitHub Flavored Markdown renderer with fenced code block highlighting, clickable header anchor links.
    * [bluemonday](https://github.com/microcosm-cc/bluemonday) - HTML Sanitizer
    * [editorconfig-core-go](https://github.com/editorconfig/editorconfig-core-go) - Editorconfig file parser and manipulator for Go
    * [enca](https://github.com/endeveit/enca) - Minimal cgo bindings for [libenca](http://cihar.com/software/enca/).
    * [genex](https://github.com/alixaxel/genex) - Count and expand Regular Expressions into all matching Strings
    * [go-humanize](https://github.com/dustin/go-humanize) - Formatters for time, numbers, and memory size to human readable format.
    * [go-nmea](https://github.com/adrianmo/go-nmea) - NMEA parser library for the Go language.
    * [go-pkg-rss](https://github.com/jteeuwen/go-pkg-rss) - This package reads RSS and Atom feeds and provides a caching mechanism that adheres to the feed specs.
    * [go-pkg-xmlx](https://github.com/jteeuwen/go-pkg-xmlx) - Extension to the standard Go XML package. Maintains a node tree that allows forward/backwards browsing and exposes some simple single/multi-node search functions.
    * [go-runewidth](https://github.com/mattn/go-runewidth) - Functions to get fixed width of the character or string.
    * [go-slugify](https://github.com/mozillazg/go-slugify) - Make pretty slug with multiple languages support.
    * [gofeed](https://github.com/mmcdole/gofeed) - Parse RSS and Atom feeds in Go
    * [gographviz](https://github.com/awalterschulze/gographviz) - Parses the Graphviz DOT language.
    * [gommon/bytes](https://github.com/labstack/gommon/tree/master/bytes) - Format bytes to string.
    * [gonameparts](https://github.com/polera/gonameparts) - Parses human names into individual name parts
    * [GoQuery](https://github.com/PuerkitoBio/goquery) - GoQuery brings a syntax and a set of features similar to jQuery to the Go language.
    * [goregen](https://github.com/zach-klippenstein/goregen) - A library for generating random strings from regular expressions.
    * [gotext](https://github.com/leonelquinteros/gotext) - GNU gettext utilities for Go.
    * [guesslanguage](https://github.com/endeveit/guesslanguage) - Functions to determine the natural language of a unicode text.
    * [inject](https://github.com/facebookgo/inject) - Package inject provides a reflect based injector.
    * [mxj](https://github.com/clbanning/mxj) - Encode / decode XML as JSON or map[string]interface{}; extract values with dot-notation paths and wildcards. Replaces x2j and j2x packages.
    * [sh](https://github.com/mvdan/sh) - A shell parser and formatter
    * [slug](https://github.com/gosimple/slug) - URL-friendly slugify with multiple languages support.
    * [Slugify](https://github.com/avelino/slugify) - A Go slugify application that handles string.
    * [toml](https://github.com/BurntSushi/toml) - TOML configuration format (encoder/decoder with reflection).
* Utility
    * [gotabulate](https://github.com/bndr/gotabulate) - Easily pretty-print your tabular data with Go.
    * [kace](https://github.com/codemodus/kace) - Common case conversions covering common initialisms.
    * [parseargs-go](https://github.com/nproc/parseargs-go) - A string argument parser that understands quotes and backslashes
    * [parth](https://github.com/codemodus/parth) - URL path segmentation parsing.
    * [xurls](https://github.com/mvdan/xurls) - Extract urls from text


## Third-party APIs

*Libraries for accessing third party APIs.*

* [amazon-product-advertising-api](https://github.com/ngs/go-amazon-product-advertising-api) - Go Client Library for [Amazon Product Advertising API](https://affiliate-program.amazon.com/gp/advertising/api/detail/main.html)
* [anaconda](https://github.com/ChimeraCoder/anaconda) - A Go client library for the Twitter 1.1 API
* [aws-sdk-go](https://github.com/aws/aws-sdk-go) - The official AWS SDK for the Go programming language.
* [brewerydb](https://github.com/naegelejd/brewerydb) - Go library for accessing the BreweryDB API.
* [cachet](https://github.com/andygrunwald/cachet) - Go client library for [Cachet (open source status page system)](https://cachethq.io/)
* [circleci](https://github.com/jszwedko/go-circleci) - A Go client library for interacting with CircleCI's API
* [clarifai](https://github.com/samuelcouch/clarifai) - A Go client library for interfacing with the Clarifai API.
* [discordgo](https://github.com/bwmarrin/discordgo) -  Go bindings for the Discord Chat API
* [facebook](https://github.com/huandu/facebook) - Go Library that supports the Facebook Graph API
* [gads](https://github.com/emiddleton/gads) - Google Adwords Unofficial API
* [gami](https://github.com/bit4bit/gami) - Go library for Asterisk Manager Interface.
* [gcm](https://github.com/Aorioli/gcm) - Go library for Google Cloud Messaging
* [geo-golang](https://github.com/codingsince1985/geo-golang) - Go Library to access [Google Maps](https://developers.google.com/maps/documentation/geocoding/intro), [MapQuest](http://open.mapquestapi.com/geocoding/), [Nominatim](http://open.mapquestapi.com/nominatim/), [OpenCage](http://geocoder.opencagedata.com/api.html), [HERE](https://developer.here.com/rest-apis/documentation/geocoder), [Bing](https://msdn.microsoft.com/en-us/library/ff701715.aspx), [Mapbox](https://www.mapbox.com/developers/api/geocoding/), and [OpenStreetMap](https://wiki.openstreetmap.org/wiki/Nominatim) geocoding / reverse geocoding APIs.
* [ghost](https://github.com/neuegram/ghost) - Go Library for accessing the Snapchat API.
* [github](https://github.com/google/go-github) - Go library for accessing the GitHub API.
* [go-imgur](https://github.com/koffeinsource/go-imgur) - Go client library for [imgur](https://imgur.com)
* [go-jira](https://github.com/andygrunwald/go-jira) - Go client library for [Atlassian JIRA](https://www.atlassian.com/software/jira)
* [go-marathon](https://github.com/gambol99/go-marathon) - A Go library for interacting with Mesosphere's Marathon PAAS.
* [go-trending](https://github.com/andygrunwald/go-trending) - Go library for accessing [trending repositories](https://github.com/trending) and [developers](https://github.com/trending/developers) at Github.
* [go-twitch](https://github.com/knspriggs/go-twitch) - A Go client for interacting with the Twitch v3 API.
* [go-twitter](https://github.com/dghubble/go-twitter) - Go client library for the Twitter v1.1 APIs.
* [go-xkcd](https://github.com/nishanths/go-xkcd) - Go client for the xkcd API.
* [goamz](https://github.com/mitchellh/goamz) - Popular fork of [goamz](https://launchpad.net/goamz) which adds some missing API calls to certain packages.
* [golyrics](https://github.com/mamal72/golyrics) - Golyrics is a Go library to fetch music lyrics data from the Wikia website.
* [GoMusicBrainz](https://github.com/michiwend/gomusicbrainz) - a Go MusicBrainz WS2 client library.
* [google](https://github.com/google/google-api-go-client) - Auto-generated Google APIs for Go.
* [google-analytics](https://github.com/chonthu/go-google-analytics) - A simple wrapper for easy google analytics reporting.
* [google-cloud](https://github.com/GoogleCloudPlatform/gcloud-golang) - Google Cloud APIs Go Client Library.
* [google-email-audit-api](https://github.com/ngs/go-google-email-audit-api) - Go client library for [Google G Suite Email Audit API](https://developers.google.com/admin-sdk/email-audit/).
* [gostorm](https://github.com/jsgilmore/gostorm) - GoStorm is a Go library that implements the communications protocol required to write Storm spouts and Bolts in Go that communicate with the Storm shells.
* [hipchat](https://github.com/andybons/hipchat) - This project implements a golang client library for the Hipchat API.
* [hipchat (xmpp)](https://github.com/daneharrigan/hipchat) - A golang package to communicate with HipChat over XMPP.
* [Medium](https://github.com/Medium/medium-sdk-go) - A Golang SDK for Medium's OAuth2 API.
* [megos](https://github.com/andygrunwald/megos) - A client library for accessing an [Apache Mesos](http://mesos.apache.org/) cluster
* [micha](https://github.com/onrik/micha) - Go Library for Telegram bot api.
* [minio-go](https://github.com/minio/minio-go) - Minio Go Library for Amazon S3 compatible cloud storage.
* [mixpanel](https://github.com/dukex/mixpanel) - Mixpanel is a library for tracking events and sending Mixpanel profile updates to Mixpanel from your go applications.
* [paypal](https://github.com/logpacker/paypalsdk) - Wrapper for PayPal payment API
* [playlyfe](https://github.com/playlyfe/playlyfe-go-sdk) - The Playlyfe Rest API Go SDK
* [pushover](https://github.com/gregdel/pushover) - Go wrapper for the Pushover API.
* [rrdaclient](https://github.com/Omie/rrdaclient) - Go Library to access statdns.com API, which is in turn RRDA API. DNS Queries over HTTP.
* [shopify](https://github.com/rapito/go-shopify) - Go Library to make CRUD request to the Shopify API.
* [slack](https://github.com/nlopes/slack) - Slack API in Go.
* [smite](https://github.com/sergiotapia/smitego) - Go package to wraps access to the Smite game API.
* [spotify](https://github.com/rapito/go-spotify) - Go Library to access Spotify WEB API.
* [steam](https://github.com/sostronk/go-steam) - Go Library to interact with Steam game servers.
* [stripe](https://github.com/stripe/stripe-go) - Go client for the Stripe API
* [tbot](https://github.com/yanzay/tbot) - Telegram bot server with API similar to net/http.
* [telebot](https://github.com/tucnak/telebot) - Telegram bot framework written in Go.
* [telegram-bot-api](https://github.com/Syfaro/telegram-bot-api) - Simple and clean Telegram bot client.
* [telegraph](https://github.com/toby3d/telegraph) - Telegraph publishing platform API client.
* [textbelt](https://github.com/dietsche/textbelt) - Go client for the textbelt.com txt messaging API.
* [TheMovieDb](https://github.com/jbrodriguez/go-tmdb) - A simple golang package to communicate with [themoviedb.org](https://themoviedb.org)
* [translate](https://github.com/poorny/translate) - Go online translation package.
* [tumblr](https://github.com/mattcunningham/gumblr) - Go wrapper for the Tumblr v2 API.
* [webhooks](https://github.com/go-playground/webhooks) - Webhook receiver for GitHub and Bitbucket.

## Utilities

*General utilities and tools to make your life easier.*

* [abutil](https://github.com/bahlo/abutil) - A collection of often-used Golang helpers.
* [apm](https://github.com/topfreegames/apm) - A process manager for Golang applications with an HTTP API.
* [boilr](https://github.com/tmrts/boilr) - A blazingly fast CLI tool for creating projects from boilerplate templates.
* [command](https://github.com/txgruppi/command) - Command pattern for Go with thread safe serial and parallel dispatcher
* [coop](https://github.com/rakyll/coop) - Cheat sheet for some of the common concurrent flows in Go.
* [Death](https://github.com/vrecan/death) - Managing go application shutdown with signals.
* [Deepcopier](https://github.com/ulule/deepcopier) - Simple struct copying for Go.
* [delve](https://github.com/derekparker/delve) - Go debugger.
* [dlog](https://github.com/kirillDanshin/dlog) - Compile-time controlled logger to make your release smaller without removing debug calls.
* [excelize](https://github.com/Luxurioust/excelize) - Golang library for reading and writing Microsoft Excel (XLSX) files.
* [fastlz](https://github.com/digitalcrab/fastlz) - Wrap over [FastLz](http://fastlz.org/) (free, open-source, portable real-time compression library) for GoLang.
* [filetype](https://github.com/h2non/filetype) - Small package to infer the file type checking the magic numbers signature.
* [fzf](https://github.com/junegunn/fzf) - A command-line fuzzy finder written in Go
* [generate](https://github.com/go-playground/generate) - runs go generate recursively on a specified path or environment variable and can filter by regex.
* [gentleman](https://github.com/h2non/gentleman) - Full-featured plugin-driven HTTP client library.
* [git-time-metric](https://github.com/git-time-metric/gtm) - Simple, seamless, lightweight time tracking for Git
* [go-bind-plugin](https://github.com/wendigo/go-bind-plugin) - go:generate tool for wrapping symbols exported by golang plugins (1.8 only)
* [go-cron](https://github.com/rk/go-cron) - A simple Cron library for go that can execute closures or functions at varying intervals, from once a second to once a year on a specific date and time. Primarily for web applications and long running daemons.
* [go-debug](https://github.com/tj/go-debug) - Conditional debug logging for Golang libraries & applications.
* [go-dry](https://github.com/ungerik/go-dry) - DRY (don't repeat yourself) package for Go.
* [go-rate](https://github.com/beefsack/go-rate) -  A timed rate limiter for Go.
* [go-sitemap-generator](https://github.com/ikeikeikeike/go-sitemap-generator) - XML Sitemap generator written in Go.
* [go-torch](https://github.com/uber/go-torch) - Stochastic flame graph profiler for Go programs.
* [go-trigger](https://github.com/sadlil/go-trigger) - Go-lang global event triggerer, Register Events with an id and trigger the event from anywhere from your project.
* [go-underscore](https://github.com/tobyhede/go-underscore) - A useful collection of helpfully functional Go collection utilities.
* [goback](https://github.com/carlescere/goback) - Go simple exponential backoff package.
* [godaemon](https://github.com/VividCortex/godaemon) - Utility to write daemons.
* [godotenv](https://github.com/joho/godotenv) - A Go port of Ruby's dotenv library (Loads environment variables from `.env`.)
* [godropbox](https://github.com/dropbox/godropbox) - Common libraries for writing Go services/applications from Dropbox.
* [gohper](https://github.com/cosiner/gohper) - Various tools/modules help for development.
* [gojq](https://github.com/elgs/gojq) - JSON query in Golang.
* [golarm](https://github.com/msempere/golarm) - Fire alarms with system events.
* [golog](https://github.com/mlimaloureiro/golog) - Easy and lightweight CLI tool to time track your tasks.
* [gopencils](https://github.com/bndr/gopencils) - Small and simple package to easily consume REST APIs.
* [goplaceholder](https://github.com/michiwend/goplaceholder) - a small golang lib to generate placeholder images.
* [goreq](https://github.com/franela/goreq) - Minimal and simple request library for Go language.
* [goreq](https://github.com/smallnest/goreq) - An enhanced simplified HTTP client based on gorequest.
* [gorequest](https://github.com/parnurzeal/gorequest) - Simplified HTTP client with rich features for Go.
* [gotenv](https://github.com/subosito/gotenv) - Load environment variables from `.env` or any `io.Reader` in Go
* [grequests](https://github.com/levigross/grequests) - An elegant and simple `net/http` wrapper that follows Python's requests library
* [htcat](https://github.com/htcat/htcat) - Parallel and Pipelined HTTP GET Utility
* [httpcontrol](https://github.com/facebookgo/httpcontrol) - Package httpcontrol allows for HTTP transport level control around timeouts and retries.
* [hystrix-go](https://github.com/afex/hystrix-go) - Implements Hystrix patterns of programmer-defined fallbacks aka circuit breaker.
* [JobRunner](https://github.com/bamzi/jobrunner) - Smart and featureful cron job scheduler with job queuing and live monitoring built in.
* [jsonapi-errors](https://github.com/AmuzaTkts/jsonapi-errors) - Go bindings based on the JSON API errors reference.
* [jsonf](https://github.com/miolini/jsonf) - Console tool for highlighted formatting and struct query fetching JSON.
* [jsongo](https://github.com/ricardolonga/jsongo) - Fluent API to make it easier to create Json objects.
* [kazaam](https://github.com/Qntfy/kazaam) - API for arbitrary transformation of JSON documents.
* [lrserver](https://github.com/jaschaephraim/lrserver) - LiveReload server for Go
* [mc](https://github.com/minio/mc) - Minio Client provides minimal tools to work with Amazon S3 compatible cloud storage and filesystems.
* [mergo](https://github.com/imdario/mergo) - A helper to merge structs and maps in Golang. Useful for configuration default values, avoiding messy if-statements.
* [minify](https://github.com/tdewolff/minify) - Fast minifiers for HTML, CSS, JS, XML, JSON and SVG file formats.
* [moldova](https://github.com/StabbyCutyou/moldova) - A utility for generating random data based on an input template.
* [mp](https://github.com/sanbornm/mp) - A simple cli email parser. It currently takes stdin and outputs JSON.
* [multitick](https://github.com/VividCortex/multitick) - Multiplexor for aligned tickers.
* [netbug](https://github.com/e-dard/netbug) - Easy remote profiling of your services.
* [ngrok](https://github.com/inconshreveable/ngrok) - Introspected tunnels to localhost.
* [okrun](https://github.com/xta/okrun) - go run error steamroller.
* [panicparse](https://github.com/maruel/panicparse) - Groups similar goroutines and colorizes stack dump.
* [peco](https://github.com/peco/peco) - Simplistic interactive filtering tool.
* [pester](https://github.com/sethgrid/pester) - Go HTTP client calls with retries, backoff, and concurrency.
* [pm](https://github.com/VividCortex/pm) - Process (i.e. goroutine) manager with an HTTP API.
* [profile](https://github.com/davecheney/profile) - Simple profiling support package for Go.
* [realize](https://github.com/tockins/realize) - Go build system with file watchers and live reload. Run, build and watch file changes with custom paths.
* [request](https://github.com/mozillazg/request) - Go HTTP Requests for Humans™.
* [rerate](https://github.com/abo/rerate) - Redis-based rate counter and rate limiter for Go.
* [rerun](https://github.com/ivpusic/rerun) - Recompiling and rerunning go apps when source changes.
* [resty](https://github.com/go-resty/resty) - Simple HTTP and REST client for Go inspired by Ruby rest-client.
* [robustly](https://github.com/VividCortex/robustly) - Runs functions resiliently, catching and restarting panics.
* [scheduler](https://github.com/carlescere/scheduler) - Cronjobs scheduling made easy.
* [sling](https://github.com/dghubble/sling) - Go HTTP requests builder for API clients.
* [spinner](https://github.com/briandowns/spinner) - Go package to easily provide a terminal spinner with options.
* [sqlx](https://github.com/jmoiron/sqlx) - provides a set of extensions on top of the excellent built-in database/sql package.
* [toolbox](https://github.com/viant/toolbox) - Slice, map, multimap, struct, function, data conversion utilities. Service router, macro evaluator, tokenizer.
* [ugo](https://github.com/alxrm/ugo) - ugo is slice toolbox with concise syntax for Go.
* [xferspdy](https://github.com/monmohan/xferspdy) - Xferspdy provides binary diff and patch library in golang
* [xlsx](https://github.com/tealeg/xlsx) - Library to simplify reading the XML format used by recent version of Microsoft Excel in Go programs.


## Validation

*Libraries for validation.*

* [govalidator](https://github.com/asaskevich/govalidator) - Validators and sanitizers for strings, numerics, slices and structs.
* [ozzo-validation](https://github.com/go-ozzo/ozzo-validation) - Supports validation of various data types (structs, strings, maps, slices, etc.) with configurable and extensible validation rules specified in usual code constructs instead of struct tags.
* [validator](https://github.com/go-playground/validator) - Go Struct and Field validation, including Cross Field, Cross Struct, Map, Slice and Array diving.


## Version Control

*Libraries for version control.*

* [gh](https://github.com/rjeczalik/gh) - Scriptable server and net/http middleware for GitHub Webhooks.
* [git2go](https://github.com/libgit2/git2go) - Go bindings for libgit2.
* [go-vcs](https://github.com/sourcegraph/go-vcs) - manipulate and inspect VCS repositories in Go.
* [hgo](https://github.com/beyang/hgo) - Hgo is a collection of Go packages providing read-access to local Mercurial repositories.


## Video

*Libraries for manipulating video.*

* [gmf](https://github.com/3d0c/gmf) - Go bindings for FFmpeg av\* libraries.
* [goav](https://github.com/giorgisio/goav) - Comphrensive Go bindings for FFmpeg.
* [gst](https://github.com/ziutek/gst) - Go bindings for GStreamer.
* [v4l](https://github.com/korandiz/v4l) - A video capture library for Linux, written in Go.


## Web Frameworks

*Full stack web frameworks.*

* [alien](https://github.com/gernest/alien) - A lightweight and  fast http router from outer space
* [Beego](https://github.com/astaxie/beego) - beego is an open-source, high-performance web framework for the Go programming language.
* [Bone](https://github.com/go-zoo/bone) - Lightning Fast HTTP Multiplexer.
* [Bxog](https://github.com/claygod/Bxog) - Simple and fast HTTP router for Go. It works with routes of varying difficulty, length and nesting. And he knows how to create a URL from the received parameters.
* [chi](https://github.com/pressly/chi) - Small, fast and expressive HTTP router built on net/context.
* [Echo](https://github.com/labstack/echo) - High performance, minimalist Go web framework.
* [fasthttprouter](https://github.com/buaazp/fasthttprouter) - A high performance router forked from `httprouter`. The first router fit for `fasthttp`.
* [Fireball](https://github.com/zpatrick/fireball) - A more "natural" feeling web framework.
* [Florest](https://github.com/jabong/florest-core) - High-performance workflow based REST API framework
* [Gem](https://github.com/go-gem/gem) - A simple and fast web framework, friendly to REST API.
* [Gin](https://github.com/gin-gonic/gin) - Gin is a web framework written in Go! It features a martini-like API with much better performance, up to 40 times faster. If you need performance and good productivity.
* [Gizmo](https://github.com/NYTimes/gizmo) - Microservice toolkit used by the New York Times.
* [Glue](https://github.com/desertbit/glue) - Robust Go and Javascript Socket Library (Alternative to Socket.io).
* [go-json-rest](https://github.com/ant0ine/go-json-rest) - A quick and easy way to setup a RESTful JSON API.
* [go-kit](https://github.com/go-kit/kit) - A Microservice toolkit with support for service discovery, load balancing, pluggable transports, request tracking, etc.
* [go-relax](https://github.com/codehack/go-relax) - A framework of pluggable components to build RESTful API's.
* [go-rest](https://github.com/ungerik/go-rest) - A small and evil REST framework for Go.
* [go-socket.io](https://github.com/googollee/go-socket.io) - socket.io library for golang, a realtime application framework.
* [goa](https://github.com/raphael/goa) - Framework for developing microservices based on the design of Ruby's Praxis.
* [Goat](https://github.com/bahlo/goat) - A minimalistic REST API server in Go.
* [gocraft/web](https://github.com/gocraft/web) - A mux and middleware package in Go.
* [Goji](https://github.com/goji/goji) - Goji is a minimalistic and flexible HTTP request multiplexer with support for `net/context`.
* [Golf](https://github.com/dinever/golf) - Golf is a fast, simple and lightweight micro-web framework for Go. It comes with powerful features and has no dependencies other than the Go Standard Library.
* [golongpoll](https://github.com/jcuga/golongpoll) - HTTP longpoll server library that makes web pub-sub simple.
* [Gondola](https://github.com/rainycape/gondola) - The web framework for writing faster sites, faster
* [gongular](https://github.com/mustafaakin/gongular) - A fast Go web framework with input mapping/validation and (DI) Dependency Injection
* [goose](https://github.com/ian-kent/goose) - Server Sent Events in Go
* [Gorilla](https://github.com/gorilla/) - Gorilla is a web toolkit for the Go programming language.
* [httprouter](https://github.com/julienschmidt/httprouter) - A high performance router. Use this and the standard http handlers to form a very high performance web framework.
* [httptreemux](https://github.com/dimfeld/httptreemux) - High-speed, flexible tree-based HTTP router for Go. Inspiration from httprouter.
* [lars](https://github.com/go-playground/lars) - Is a lightweight, fast and extensible zero allocation HTTP router for Go used to create customizable frameworks.
* [Macaron](https://github.com/go-macaron/macaron) - Macaron is a high productive and modular design web framework in Go.
* [mango](https://github.com/paulbellamy/mango) - Mango is a modular web-application framework for Go, inspired by Rack, and PEP333.
* [medeina](https://github.com/imdario/medeina) - Medeina is a HTTP routing tree based on HttpRouter, inspired by Roda and Cuba.
* [Microservice](https://github.com/claygod/microservice) - The framework for the creation of microservices, written in Golang.
* [mux](https://github.com/gorilla/mux) - A powerful URL router and dispatcher for golang.
* [neo](https://github.com/ivpusic/neo) - Neo is minimal and fast Go Web Framework with extremely simple API.
* [ozzo-routing](https://github.com/go-ozzo/ozzo-routing) - A high-performance HTTP router and Web framework supporting routes with regular expressions. Comes with full support for quickly building a RESTful API application.
* [pat](https://github.com/bmizerany/pat) - Sinatra style pattern muxer for Go’s net/http library, by the author of Sinatra.
* [Resoursea](https://github.com/resoursea/api) - A REST framework for quickly writing resource based services.
* [REST Layer](http://rest-layer.io) - A framework to build REST/GraphQL API on top of databases with mostly configuration over code.
* [Revel](https://github.com/revel/revel) - A high-productivity web framework for the Go language.
* [rex](https://github.com/goanywhere/rex) - Rex is a library for modular development built upon gorilla/mux, fully compatible with `net/http`.
* [sawsij](http://sawsij.com/) - lightweight, open-source web framework for building high-performance, data-driven web applications.
* [session](https://github.com/icza/session) - Go session management for web servers (including support for Google App Engine - GAE).
* [Siesta](https://github.com/VividCortex/siesta) - Composable framework to write middleware and handlers
* [tango](https://github.com/lunny/tango) - Micro & pluggable web framework for Go.
* [tigertonic](https://github.com/rcrowley/go-tigertonic) - A Go framework for building JSON web services inspired by Dropwizard
* [traffic](https://github.com/pilu/traffic) - Sinatra inspired regexp/pattern mux and web framework for Go.
* [utron](https://github.com/gernest/utron) - A lightweight MVC framework for Go(Golang).
* [VarHandler](https://github.com/azr/generators/tree/master/varhandler) - Generate boilerplate http input and ouput handling.
* [vestigo](https://github.com/husobee/vestigo) -  A performant, stand-alone, HTTP compliant URL Router for go web applications.
* [Volatile](https://github.com/volatile/core) - Minimalist middleware stack promoting flexibility, good practices and clean code.
* [xmux](https://github.com/rs/xmux) - A high performance muxer based on `httprouter` with `net/context` support.
* [YARF](https://github.com/yarf-framework/yarf) - Fast micro-framework designed to build REST APIs and web services in a fast and simple way.
* [Zerver](https://github.com/cosiner/zerver) - Zerver is an expressive, modular, feature completed RESTful framework.
* [zeus](https://github.com/daryl/zeus) - A very simple and fast HTTP router for Go.


### Middlewares

#### Actual middlewares

* [CORS](https://github.com/rs/cors) - Easily add CORS capabilities to your API.
* [formjson](https://github.com/rs/formjson) - Transparently handle JSON input as a standard form POST.
* [Limiter](https://github.com/ulule/limiter) - Dead simple rate limit middleware for Go.
* [Tollbooth](https://github.com/didip/tollbooth) - Rate limit HTTP request handler.
* [XFF](https://github.com/sebest/xff) - Handle `X-Forwarded-For` header and friends.

#### Libraries for creating HTTP middlewares

* [alice](https://github.com/justinas/alice) - Painless middleware chaining for Go.
* [catena](https://github.com/codemodus/catena) - http.Handler wrapper catenation (same API as "chain").
* [chain](https://github.com/codemodus/chain) - Handler wrapper chaining with scoped data (net/context-based "middleware").
* [go-wrap](https://github.com/go-on/wrap) - Small middlewares package for net/http.
* [gores](https://github.com/alioygur/gores) - Go package that handles HTML, JSON, XML and etc. responses. Useful for RESTful APIs.
* [interpose](https://github.com/carbocation/interpose) - Minimalist net/http middleware for golang.
* [muxchain](https://github.com/stephens2424/muxchain) - Lightweight middleware for net/http.
* [negroni](https://github.com/urfave/negroni) - Idiomatic HTTP middleware for Golang.
* [render](https://github.com/unrolled/render) - Go package for easily rendering JSON, XML, and HTML template responses.
* [rye](https://github.com/InVisionApp/rye) - Tiny Go middleware library (with canned Middlewares) that supports JWT, CORS, Statsd, and Go 1.7 context
* [stats](https://github.com/thoas/stats) - A Go middleware that stores various information about your web application.

# Tools

Go software and plugins.


## Code Analysis

* [apicompat](https://github.com/bradleyfalzon/apicompat) - Checks recent changes to a Go project for backwards incompatible changes.
* [dupl](https://github.com/mibk/dupl) - A tool for code clone detection.
* [errcheck](https://github.com/kisielk/errcheck) - Errcheck is a program for checking for unchecked errors in Go programs.
* [gcvis](https://github.com/davecheney/gcvis) - Visualise Go program GC trace data in real time.
* [Go Metalinter](https://github.com/alecthomas/gometalinter) - Metalinter is a tool to automatically apply all static analysis tool and report their output in normalized form.
* [go-checkstyle](https://github.com/qiniu/checkstyle) checkstyle is a style check tool like java checkstyle. This tool inspired by java checkstyle, golint. The style refered to some points in Go Code Review Comments.
* [go-outdated](https://github.com/firstrow/go-outdated) - Console application that displays outdated packages.
* [goast-viewer](https://github.com/yuroyoro/goast-viewer) - Web based Golang AST visualizer.
* [GoCover.io](http://gocover.io/) - GoCover.io offers the code coverage of any golang package as a service.
* [goimports](https://godoc.org/golang.org/x/tools/cmd/goimports) - Tool to fix (add, remove) your Go imports automatically.
* [GoLint](https://github.com/golang/lint) - Golint is a linter for Go source code.
* [Golint online](http://go-lint.appspot.com/) - Lints online Go source files on GitHub, Bitbucket and Google Project Hosting using the golint package.
* [goreturns](https://sourcegraph.com/github.com/sqs/goreturns) - Adds zero-value return statements to match the func return types.
* [gostatus](https://github.com/shurcooL/gostatus) - A command line tool, shows the status of repositories that contain Go packages.
* [interfacer](https://github.com/mvdan/interfacer) - A linter that suggests interface types.
* [lint](https://github.com/surullabs/lint) - Run linters as part of go test
* [validate](https://github.com/mccoyst/validate) - Automatically validates struct fields with tags.


## Editor Plugins

* [go-lang-idea-plugin](https://github.com/go-lang-plugin-org/go-lang-idea-plugin) Go plugin for IntelliJ IDEA.
* [go-plus](https://github.com/joefitzgerald/go-plus) - Go (Golang) Package For Atom That Adds Autocomplete, Formatting, Syntax Checking, Linting and Vetting
* [Goclipse](https://github.com/GoClipse/goclipse) - An Eclipse plugin for Go.
* [gocode](https://github.com/nsf/gocode) - An autocompletion daemon for the Go programming language.
* [GoSublime](https://github.com/DisposaBoy/GoSublime) - A Golang plugin collection for the text editor SublimeText 2 providing code completion and other IDE-like features.
* [velour](https://github.com/velour/velour) - An IRC client for the acme editor.
* [vim-compiler-go](https://github.com/rjohnsondev/vim-compiler-go) - A Vim plugin to highlight syntax errors on save.
* [vim-go](https://github.com/fatih/vim-go) - Go development plugin for Vim.
* [Watch](https://github.com/eaburns/Watch) - Runs a command in an acme win on file changes.

## Go Tools

* [colorgo](https://github.com/songgao/colorgo) - A wrapper around `go` command for colorized `go build` output.
* [gb](https://getgb.io/) - An easy to use project based build tool for the Go programming language.
* [go-pkg-complete](https://github.com/skelterjohn/go-pkg-complete) - Bash completion for go and wgo.
* [go-swagger](https://github.com/go-swagger/go-swagger) - Swagger 2.0 implementation for go. Swagger is a simple yet powerful representation of your RESTful API.
* [rts](https://github.com/galeone/rts) - RTS: response to struct. Generates Go structs from server responses.

## Software Packages

Software written in Go.


### DevOps Tools

* [aptly](https://github.com/smira/aptly) - aptly is a Debian repository management tool.
* [aurora](https://github.com/Luxurioust/aurora) - Cross-platform web-based Beanstalkd queue server console.
* [awsenv](https://github.com/soniah/awsenv) - a small binary that loads Amazon (AWS) environment variables for a profile.
* [Banshee](https://github.com/eleme/banshee) - Anomalies detection system for periodic metrics.
* [bosun](https://github.com/bosun-monitor/bosun) - Time Series Alerting Framework.
* [dogo](https://github.com/liudng/dogo) - Monitoring changes in the source file and automatically compile and run (restart).
* [Dropship](https://github.com/chrismckenzie/dropship) - A tool for deploying code via cdn.
* [EasySSH](https://github.com/hypersleep/easyssh) - Golang package for easy remote execution through SSH and SCP downloading.
* [Gitea](https://github.com/go-gitea/gitea) - A fork of Gogs, entirely community driven.
* [Go Metrics](https://github.com/rcrowley/go-metrics) - Go port of Coda Hale's Metrics library: https://github.com/codahale/metrics.
* [go-selfupdate](https://github.com/sanbornm/go-selfupdate) - Enable your Go applications to self update.
* [gobrew](https://github.com/cryptojuice/gobrew) - gobrew lets you easily switch between multiple versions of go.
* [godbg](https://github.com/sirnewton01/godbg) - Web-based gdb front-end application.
* [Gogs](https://gogs.io/) - A Self Hosted Git Service in the Go Programming Language.
* [gonative](https://github.com/inconshreveable/gonative) - Tool which creates a build of Go that can cross compile to all platforms while still using the Cgo-enabled versions of the stdlib packages.
* [govvv](https://github.com/ahmetalpbalkan/govvv) - A “go build” wrapper to easily add version information into Go binaries
* [gox](https://github.com/mitchellh/gox) - A dead simple, no frills Go cross compile tool.
* [goxc](https://github.com/laher/goxc) - build tool for Go, with a focus on cross-compiling and packaging.
* [grapes](https://github.com/yaronsumel/grapes) -  lightweight tool designed to distribute commands over ssh with ease.
* [GVM](https://github.com/moovweb/gvm) - GVM provides an interface to manage Go versions.
* [Hey](https://github.com/rakyll/hey) - Hey is a tiny program that sends some load to a web application.
* [kala](https://github.com/ajvb/kala) - Simplistic, modern, and performant job scheduler.
* [kubernetes](https://github.com/kubernetes/kubernetes) - Container Cluster Manager from Google.
* [Mora](https://github.com/emicklei/mora) - REST server for accessing MongoDB documents and meta data.
* [ostent](https://github.com/ostrost/ostent) - collects and displays system metrics and optionally relays to Graphite and/or InfluxDB.
* [Packer](https://github.com/mitchellh/packer) - Packer is a tool for creating identical machine images for multiple platforms from a single source configuration.
* [Rodent](https://github.com/alouche/rodent) - Rodent helps you manage Go versions, projects and track dependencies.
* [s3gof3r](https://github.com/rlmcpherson/s3gof3r) - A small utility/library optimized for high speed transfer of large objects into and out of Amazon S3.
* [Scaleway-cli](https://github.com/scaleway/scaleway-cli) - Manage BareMetal Servers from Command Line (as easily as with Docker).
* [sg](https://github.com/ChristopherRabotin/sg) - Benchmarks a set of HTTP endpoints (like ab), with possibility to use the reponse code and data between each call for specific server stress based on its previous response.
* [Vegeta] (https://github.com/tsenart/vegeta) - HTTP load testing tool and library. It's over 9000!
* [webhook](https://github.com/adnanh/webhook) - Tool which allows user to create HTTP endpoints (hooks) that execute commands on the server.
* [Wide](https://wide.b3log.org/login) - A Web-based IDE for Teams using Golang.
* [winrm-cli](https://github.com/masterzen/winrm-cli) - A cli tool to remotely execute commands on Windows machines

### Other Software
* [borg](https://github.com/crufter/borg) - A terminal based search engine for bash snippets
* [boxed](https://github.com/tejo/boxed) - Dropbox based blog engine
* [Cherry](https://github.com/rafael-santiago/cherry) - A tiny webchat server in Go.
* [Circuit](https://github.com/gocircuit/circuit) - Circuit is a programmable platform-as-a-service (PaaS) and/or Infrastructure-as-a-Service (IaaS), for management, discovery, synchronization and orchestration of services and hosts comprising cloud applications.
* [Comcast](https://github.com/tylertreat/Comcast) - Simulate bad network connections.
* [confd](https://github.com/kelseyhightower/confd) - Manage local application configuration files using templates and data from etcd or consul.
* [Docker](http://www.docker.com/) - An open platform for distributed applications for developers and sysadmins.
* [Documize](https://github.com/documize/community) - Modern wiki software that integrates data from SaaS tools.
* [fleet](https://github.com/coreos/fleet) - A Distributed init System.
* [Go Package Store](https://github.com/shurcooL/Go-Package-Store#go-package-store-) - An app that displays updates for the Go packages in your GOPATH.
* [gocc](https://github.com/goccmack/gocc) - Gocc is a compiler kit for Go written in Go.
* [GoDocTooltip](https://github.com/diankong/GoDocTooltip) - A chrome extension for Go Doc sites, which shows function description as tooltip at funciton list.
* [Gor](https://github.com/buger/gor) - Http traffic replication tool, for replaying traffic from production to stage/dev environments in real-time.
* [hsync](http://ambrevar.bitbucket.org/hsync/) - A filesystem hierarchy synchronizer.
* [hugo](http://gohugo.io/) - A Fast and Modern Static Website Engine.
* [ipe](https://github.com/dimiro1/ipe) - An open source Pusher server implementation compatible with Pusher client libraries written in GO.
* [Juju](https://jujucharms.com/) - Cloud-agnostic service deployment and orchestration - supports EC2, Azure, Openstack, MAAS and more.
* [limetext](http://limetext.org/) Lime Text is a powerful and elegant text editor primarily developed in Go that aims to be a Free and open-source software successor to Sublime Text.
* [LiteIDE](https://github.com/visualfc/liteide) LiteIDE is a simple, open source, cross-platform Go IDE.
* [mockingjay](https://github.com/quii/mockingjay-server) Fake HTTP servers and consumer driven contracts from one configuration file. You can also make the server randomly misbehave to help do more realistic performance tests.
* [myLG](https://github.com/mehrdadrad/mylg) - Command Line Network Diagnostic tool written in Go.
* [naclpipe](https://github.com/unix4fun/naclpipe) - A simple NaCL EC25519 based crypto pipe tool written in Go.
* [nes](https://github.com/fogleman/nes) - A Nintendo Entertainment System (NES) emulator written in Go.
* [orange-cat](https://github.com/noraesae/orange-cat) - A Markdown previewer written in Go.
* [peg](https://github.com/pointlander/peg) - Peg, Parsing Expression Grammar, is an implementation of a Packrat parser generator.
* [Postman](https://github.com/zachlatta/postman) - Command-line utility for batch-sending email.
* [restic](https://github.com/restic/restic) - De-duplicating backup program.
* [rkt](https://github.com/coreos/rkt) - An App Container runtime that integrates with init systems, is compatible with other container formats like Docker, and supports alternative execution engines like KVM.
* [Seaweed File System](https://github.com/chrislusf/seaweedfs) - Fast, Simple and Scalable Distributed File System with O(1) disk seek.
* [shell2http](https://github.com/msoap/shell2http) - Executing shell commands via http server (for prototyping or remote control).
* [snap](https://github.com/intelsdi-x/snap) - A powerful telemetry framework.
* [Stack Up](https://github.com/pressly/sup) - Stack Up, a super simple deployment tool - just Unix - think of it like 'make' for a network of servers.
* [syncthing](https://syncthing.net/) - An open, decentralized file synchronization tool and protocol.
* [Tenyks](https://github.com/kyleterry/tenyks) - Service oriented IRC bot using Redis and JSON for messaging.
* [toto](https://github.com/blogcin/ToTo) - A simple proxy server written in Go language, can be used together with browser.
* [toxiproxy](https://github.com/shopify/toxiproxy) - Proxy to simulate network and system conditions for automated tests.
* [tsuru](https://tsuru.io/) - An extensible and open source Platform as a Service software.
* [websysd](https://github.com/ian-kent/websysd) - Web based process manager (like Marathon or Upstart).
* [wellington](https://github.com/wellington/wellington) - Sass project management tool, extends the language with sprite functions (like Compass).
* [XML-Comp](https://github.com/xml-comp/xml-comp) - Simple command line XML comparer that generates diffs of folders, files and tags.







# Resources

Where to discover new Go libraries.


## Benchmarks

* [autobench](https://github.com/davecheney/autobench) - Framework to compare the performance between different Go versions.
* [go-benchmarks](https://github.com/tylertreat/go-benchmarks) - A few miscellaneous Go microbenchmarks. Compare some language features to alternative approaches.
* [go-http-routing-benchmark](https://github.com/julienschmidt/go-http-routing-benchmark) - Go HTTP request router benchmark and comparison.
* [go-type-assertion-benchmark](https://github.com/hgfischer/go-type-assertion-benchmark) - Naive performance test of two ways to do type assertion in Go.
* [go-web-framework-benchmark](https://github.com/smallnest/go-web-framework-benchmark) - Go web framework benchmark.
* [go_serialization_benchmarks](https://github.com/alecthomas/go_serialization_benchmarks) - Benchmarks of Go serialization methods.
* [gocostmodel](https://github.com/PuerkitoBio/gocostmodel) - Benchmarks of common basic operations for the Go language.
* [golang-micro-benchmarks](https://github.com/amscanne/golang-micro-benchmarks) - Tiny collection of Go micro benchmarks. The intent is to compare some language features to others.
* [golang-sql-benchmark](https://github.com/tyler-smith/golang-sql-benchmark) - A collection of benchmarks for popular Go database/SQL utilities.
* [gospeed](https://github.com/feyeleanor/GoSpeed) - Go micro-benchmarks for calculating the speed of language constructs.
* [kvbench](https://github.com/jimrobinson/kvbench) - Key/Value database benchmark.
* [skynet](https://github.com/atemerev/skynet) - Skynet 1M threads microbenchmark.
* [speedtest-resize](https://github.com/fawick/speedtest-resize) - Compare various Image resize algorithms for the Go language.


## Conferences

* [dotGo](http://www.dotgo.eu) - Paris, France
* [GoCon](http://gocon.connpass.com/) - Tokyo, Japan
* [GolangUK](http://golanguk.com/) - London, UK
* [GopherChina](http://gopherchina.org) - Shanghai, China
* [GopherCon](http://www.gophercon.com/) - Denver, USA
* [GopherCon Brazil](https://gopherconbr.org) - Florianópolis, BR
* [GopherCon Dubai](http://www.gophercon.ae/) - Dubai, UAE
* [GopherCon India](http://www.gophercon.in/) - Pune, India
* [GothamGo](http://gothamgo.com/) - New York City, USA

## E-Books

* [A Go Developer's Notebook](https://leanpub.com/GoNotebook/read)
* [An Introduction to Programming in Go](http://www.golang-book.com/)
* [Build Web Application with Golang](https://www.gitbook.com/book/astaxie/build-web-application-with-golang/details)
* [Building Web Apps With Go](https://www.gitbook.com/book/codegangsta/building-web-apps-with-go/details)
* [Go Bootcamp](http://golangbootcamp.com)
* [GoBooks](https://github.com/dariubs/GoBooks) - A curated list of Go books
* [Learning Go](https://www.miek.nl/downloads/Go/Learning-Go-latest.pdf)
* [Network Programming With Go](https://jan.newmarch.name/go/)
* [The Go Programming Language](http://www.gopl.io/)
* [Web Application with Go the Anti-Textbook](https://github.com/thewhitetulip/web-dev-golang-anti-textbook/)

## Twitter

* [@golang](https://twitter.com/golang)
* [@golang_news](https://twitter.com/golang_news)
* [@golangweekly](https://twitter.com/golangweekly)


## Websites

* [Awesome Go @LibHunt](https://go.libhunt.com) - Your go-to Go Toolbox.
* [Awesome Remote Job](https://github.com/lukasz-madon/awesome-remote-job) - A curated list of awesome remote jobs. A lot of them is looking for Go hackers.
* [awesome-awesomeness](https://github.com/bayandin/awesome-awesomeness) - List of other amazingly awesome lists.
* [Flipboard - Go Magazine](https://flipboard.com/section/the-golang-magazine-bVP7nS) - A collection of Go articles and tutorials.
* [Go Blog](http://blog.golang.org) - The official Go blog.
* [Go Challenge](http://golang-challenge.org/) - Learn Go by solving problems and getting feedback from Go experts.
* [Go Forum](https://forum.golangbridge.org) - Forum to discuss Go.
* [Go In 5 Minutes](https://www.goin5minutes.com/) - 5 minute screencasts focused on getting one thing done.
* [Go Projects](https://github.com/golang/go/wiki/Projects) - List of projects on the Go community wiki.
* [gocryforhelp](https://github.com/ninedraft/gocryforhelp) - A collection of Go projects that needs help. Good place to start your open-source way in Go.
* [godoc.org](https://godoc.org/) - Documentation for open source Go packages.
* [golang-graphics](https://github.com/mholt/golang-graphics) - A collection of Go images, graphics, and art.
* [golang-nuts](https://groups.google.com/forum/#!forum/golang-nuts) - Go mailing list.
* [Google Plus Community](https://plus.google.com/communities/114112804251407510571) - The Google+ community for #golang enthusiasts.
* [gowalker.org](https://gowalker.org) - Go Project API documentation.
* [r/Golang](https://www.reddit.com/r/golang) - News about Go.
* [Trending Go repositories on GitHub today](https://github.com/trending?l=go) - Good place to find new Go libraries.


### Tutorials

* [A Tour of Go](http://tour.golang.org/) - Interactive tour of Go.
* [Building Go Web Applications and Microservices Using Gin](https://semaphoreci.com/community/tutorials/building-go-web-applications-and-microservices-using-gin) - Get familiar with Gin and find out how it can help you reduce boilerplate code and build a request handling pipeline.
* [Go By Example](https://gobyexample.com/) - A hands-on introduction to Go using annotated example programs.
* [Go database/sql tutorial](http://go-database-sql.org/) - Introduction to database/sql.
* [How to Use Godog for Behavior-driven Development in Go](https://semaphoreci.com/community/tutorials/how-to-use-godog-for-behavior-driven-development-in-go) - Get started with Godog — a Behavior-driven development framework for building and testing Go applications.
* [Working with Go](https://github.com/mkaz/working-with-go) - An intro to go for experienced programmers.



## Windows

* [d3d9](https://github.com/gonutz/d3d9) - Go bindings for Direct3D9
* [go-ole](https://github.com/go-ole/go-ole) - Win32 OLE implementation for golang.<|MERGE_RESOLUTION|>--- conflicted
+++ resolved
@@ -117,12 +117,8 @@
 * [gorbac](https://github.com/mikespook/gorbac) - provides a lightweight role-based access control (RBAC) implementation in Golang.
 * [goth](https://github.com/markbates/goth) - provides a simple, clean, and idiomatic way to use OAuth and OAuth2. Handles multiple provides out of the box.
 * [httpauth](https://github.com/goji/httpauth) - HTTP Authentication middleware.
-<<<<<<< HEAD
 * [jwt](https://github.com/robbert229/jwt) - A clean and easy to use implmentatino of JSON Web Tokens (JWT).
 * [jwt-auth](https://github.com/adam-hanna/jwt-auth) - JWT middleware for goLang http servers with many configuration options.
-=======
-* [jwt](https://github.com/robbert229/jwt) - A clean and easy to use implementation of JSON Web Tokens (JWT).
->>>>>>> e60fe8d2
 * [jwt-go](https://github.com/dgrijalva/jwt-go) - Golang implementation of JSON Web Tokens (JWT).
 * [oauth2](https://github.com/golang/oauth2) - Successor of goauth2. Generic OAuth 2.0 package that comes with JWT, Google APIs, Compute Engine and App Engine support.
 * [osin](https://github.com/RangelReale/osin) - Golang OAuth2 server library.
