--- conflicted
+++ resolved
@@ -568,13 +568,7 @@
 - [go-geoindex](https://github.com/hailocab/go-geoindex) - In-memory geo index.
 - [go-rquad](https://github.com/aurelien-rainone/go-rquad) - Region quadtrees with efficient point location and neighbour finding.
 - [go-tuple](https://github.com/barweiss/go-tuple) - Generic tuple implementation for Go 1.18+.
-<<<<<<< HEAD
 - [go18ds](https://github.com/daichi-m/go18ds) - Go Data Structures using Go 1.18 generics.
-- [gocache](https://github.com/eko/gocache) - A complete Go cache library with mutiple stores (memory, memcache, redis, ...), chainable, loadable, metrics cache and more.
-- [goconcurrentqueue](https://github.com/enriquebris/goconcurrentqueue) - Concurrent FIFO queue.
-- [gods](https://github.com/emirpasic/gods) - Go Data Structures. Containers, Sets, Lists, Stacks, Maps, BidiMaps, Trees, HashSet etc.
-=======
->>>>>>> d7011a2b
 - [gofal](https://github.com/xxjwxc/gofal) - fractional api for Go.
 - [gota](https://github.com/kniren/gota) - Implementation of dataframes, series, and data wrangling methods for Go.
 - [hide](https://github.com/emvi/hide) - ID type with marshalling to/from hash to prevent sending IDs to clients.
